ci:
    autoupdate_schedule: quarterly

repos:
  - repo: https://github.com/charliermarsh/ruff-pre-commit
    # Ruff version.
    rev: 'v0.0.235'
    hooks:
      - id: ruff
        args: ["--fix"]

  - repo: https://github.com/psf/black
    rev: 22.12.0
    hooks:
      - id: black

  - repo: https://github.com/rstcheck/rstcheck
    rev: v6.1.1
    hooks:
        - id: rstcheck
          additional_dependencies: [sphinx, tomli]
          args: ['--config', 'pyproject.toml']

  - repo: https://github.com/executablebooks/mdformat
    rev: 0.7.16
    hooks:
    - id: mdformat
      additional_dependencies:
        - mdformat-black
        - mdformat-myst

  - repo: https://github.com/nbQA-dev/nbQA
    rev: 1.6.0
    hooks:
        - id: nbqa-black
        - id: nbqa-ruff
        - id: nbqa
          entry: nbqa mdformat
          name: nbqa-mdformat
          alias: nbqa-mdformat
          additional_dependencies: [mdformat==0.7.14]

  - repo: https://github.com/pre-commit/pre-commit-hooks
    rev: v4.4.0
    hooks:
      - id: trailing-whitespace
      - id: end-of-file-fixer
      - id: check-toml
      - id: check-yaml
      - id: debug-statements

  - repo: https://github.com/keewis/blackdoc
    rev: v0.3.8
    hooks:
      - id: blackdoc
        files: .+\.py$

<<<<<<< HEAD
  - repo: https://github.com/citation-file-format/cff-converter-python
    rev: ebf0b5e44d67f8beaa1cd13a0d0393ea04c6058d
    hooks:
    - id: validate-cff
=======
  - repo: https://github.com/abravalheri/validate-pyproject
    rev: main
    hooks:
      - id: validate-pyproject
>>>>>>> 6a29cc02
<|MERGE_RESOLUTION|>--- conflicted
+++ resolved
@@ -55,14 +55,12 @@
       - id: blackdoc
         files: .+\.py$
 
-<<<<<<< HEAD
   - repo: https://github.com/citation-file-format/cff-converter-python
     rev: ebf0b5e44d67f8beaa1cd13a0d0393ea04c6058d
     hooks:
     - id: validate-cff
-=======
+
   - repo: https://github.com/abravalheri/validate-pyproject
     rev: main
     hooks:
-      - id: validate-pyproject
->>>>>>> 6a29cc02
+      - id: validate-pyproject