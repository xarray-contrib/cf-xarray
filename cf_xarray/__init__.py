--- conflicted
+++ resolved
@@ -11,8 +11,4 @@
 
 from . import geometry  # noqa
 
-<<<<<<< HEAD
-#
-=======
->>>>>>> 8102e18f
 __version__ = _get_version()