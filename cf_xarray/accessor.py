import functools
import inspect
import itertools
import textwrap
import warnings
from collections import ChainMap
from typing import (
    Any,
    Callable,
    Hashable,
    Iterable,
    List,
    Mapping,
    MutableMapping,
    Set,
    Tuple,
    Union,
)

import xarray as xr
from xarray import DataArray, Dataset

#: Classes wrapped by cf_xarray.
_WRAPPED_CLASSES = (
    xr.core.resample.Resample,
    xr.core.groupby.GroupBy,
    xr.core.rolling.Rolling,
    xr.core.rolling.Coarsen,
    xr.core.weighted.Weighted,
)

#:  `axis` names understood by cf_xarray
_AXIS_NAMES = ("X", "Y", "Z", "T")

#:  `coordinate` types understood by cf_xarray.
_COORD_NAMES = ("longitude", "latitude", "vertical", "time")

#:  Cell measures understood by cf_xarray.
_CELL_MEASURES = ("area", "volume")

# Define the criteria for coordinate matches
# Copied from metpy
# Internally we only use X, Y, Z, T
coordinate_criteria: MutableMapping[str, MutableMapping[str, Tuple]] = {
    "standard_name": {
        "T": ("time",),
        "time": ("time",),
        "Z": (
            "air_pressure",
            "height",
            "geopotential_height",
            "altitude",
            "model_level_number",
            "atmosphere_ln_pressure_coordinate",
            "atmosphere_sigma_coordinate",
            "atmosphere_hybrid_sigma_pressure_coordinate",
            "atmosphere_hybrid_height_coordinate",
            "atmosphere_sleve_coordinate",
            "height_above_geopotential_datum",
            "height_above_reference_ellipsoid",
            "height_above_mean_sea_level",
        ),
        "latitude": ("latitude",),
        "longitude": ("longitude",),
    },
    "_CoordinateAxisType": {
        "T": ("Time",),
        "Z": ("GeoZ", "Height", "Pressure"),
        "Y": ("GeoY",),
        "latitude": ("Lat",),
        "X": ("GeoX",),
        "longitude": ("Lon",),
    },
    "axis": {"T": ("T",), "Z": ("Z",), "Y": ("Y",), "X": ("X",)},
    "positive": {"Z": ("up", "down"), "vertical": ("up", "down")},
    "units": {
        "latitude": (
            "degree_north",
            "degree_N",
            "degreeN",
            "degrees_north",
            "degrees_N",
            "degreesN",
        ),
        "longitude": (
            "degree_east",
            "degree_E",
            "degreeE",
            "degrees_east",
            "degrees_E",
            "degreesE",
        ),
    },
    # "regular_expression": {
    #     "time": r"time[0-9]*",
    #     "vertical": (
    #         r"(lv_|bottom_top|sigma|h(ei)?ght|altitude|depth|isobaric|pres|"
    #         r"isotherm)[a-z_]*[0-9]*"
    #     ),
    #     "y": r"y",
    #     "latitude": r"x?lat[a-z0-9]*",
    #     "x": r"x",
    #     "longitude": r"x?lon[a-z0-9]*",
    # },
}

# "vertical" is just an alias for "Z"
coordinate_criteria["standard_name"]["vertical"] = coordinate_criteria["standard_name"][
    "Z"
]
# "long_name" and "standard_name" criteria are the same. For convenience.
coordinate_criteria["long_name"] = coordinate_criteria["standard_name"]

# Type for Mapper functions
Mapper = Callable[[Union[DataArray, Dataset], str], List[str]]


def apply_mapper(
    mappers: Union[Mapper, Tuple[Mapper, ...]],
    obj: Union[DataArray, Dataset],
    key: str,
    error: bool = True,
    default: Any = None,
) -> List[Any]:
    """
    Applies a mapping function; does error handling / returning defaults.

    Expects the mapper function to raise an error if passed a bad key.
    It should return a list in all other cases including when there are no
    results for a good key.
    """
    if default is None:
        default = []

    def _apply_single_mapper(mapper):

        try:
            results = mapper(obj, key)
        except Exception as e:
            if error:
                raise e
            else:
                results = []
        return results

    if not isinstance(mappers, Iterable):
        mappers = (mappers,)

    # apply a sequence of mappers
    # if the mapper fails, it *should* return an empty list
    # if the mapper raises an error, that is processed based on `error`
    results = []
    for mapper in mappers:
        results.append(_apply_single_mapper(mapper))

    nresults = sum([bool(v) for v in results])
    if nresults > 1:
        raise KeyError(
            f"Multiple mappers succeeded with key {key!r}.\nI was using mappers: {mappers!r}."
            f"I received results: {results!r}.\nPlease open an issue."
        )
    if nresults == 0:
        if error:
            raise KeyError(
                f"cf-xarray cannot interpret key {key!r}. Perhaps some needed attributes are missing."
            )
        else:
            # none of the mappers worked. Return the default
            return default
    return list(itertools.chain(*results))


def _get_axis_coord_single(var: Union[DataArray, Dataset], key: str,) -> List[str]:
    """ Helper method for when we really want only one result per key. """
    results = _get_axis_coord(var, key)
    if len(results) > 1:
        raise ValueError(
            f"Multiple results for {key!r} found: {results!r}. Is this valid CF? Please open an issue."
        )
    elif len(results) == 0:
        raise ValueError(f"No results found for {key!r}.")
    return results


def _get_axis_coord(var: Union[DataArray, Dataset], key: str,) -> List[str]:
    """
    Translate from axis or coord name to variable name

    Parameters
    ----------
    var: DataArray, Dataset
        DataArray belonging to the coordinate to be checked
    key: str, ["X", "Y", "Z", "T", "longitude", "latitude", "vertical", "time"]
        key to check for.
    error: bool
        raise errors when key is not found or interpretable. Use False and provide default
        to replicate dict.get(k, None).
    default: Any
        default value to return when error is False.

    Returns
    -------
    List[str], Variable name(s) in parent xarray object that matches axis or coordinate `key`

    Notes
    -----
    This functions checks for the following attributes in order
       - `standard_name` (CF option)
       - `_CoordinateAxisType` (from THREDDS)
       - `axis` (CF option)
       - `positive` (CF standard for non-pressure vertical coordinate)

    References
    ----------
    MetPy's parse_cf
    """

    valid_keys = _COORD_NAMES + _AXIS_NAMES
    if key not in valid_keys:
        raise KeyError(
            f"cf_xarray did not understand key {key!r}. Expected one of {valid_keys!r}"
        )

    if "coordinates" in var.encoding:
        search_in = var.encoding["coordinates"].split(" ")
    elif "coordinates" in var.attrs:
        search_in = var.attrs["coordinates"].split(" ")
    else:
        search_in = list(var.coords)

    results: Set = set()
    for coord in search_in:
        for criterion, valid_values in coordinate_criteria.items():
            if key in valid_values:
                expected = valid_values[key]
                if var.coords[coord].attrs.get(criterion, None) in expected:
                    results.update((coord,))

    return list(results)


def _get_measure_variable(
    da: DataArray, key: str, error: bool = True, default: str = None
) -> List[DataArray]:
    """ tiny wrapper since xarray does not support providing str for weights."""
    varnames = apply_mapper(_get_measure, da, key, error, default)
    if len(varnames) > 1:
        raise ValueError(f"Multiple measures found for key {key!r}: {varnames!r}.")
    return [da[varnames[0]]]


def _get_measure(da: Union[DataArray, Dataset], key: str) -> List[str]:
    """
    Translate from cell measures ("area" or "volume") to appropriate variable name.
    This function interprets the ``cell_measures`` attribute on DataArrays.

    Parameters
    ----------
    da: DataArray
        DataArray belonging to the coordinate to be checked
    key: str, ["area", "volume"]
        key to check for.
    error: bool
        raise errors when key is not found or interpretable. Use False and provide default
        to replicate dict.get(k, None).
    default: Any
        default value to return when error is False.

    Returns
    -------
    List[str], Variable name(s) in parent xarray object that matches axis or coordinate `key`
    """
    if not isinstance(da, DataArray):
        raise NotImplementedError("Measures not implemented for Datasets yet.")

    if "cell_measures" not in da.attrs:
        raise KeyError("'cell_measures' not present in 'attrs'.")

    valid_keys = _CELL_MEASURES
    if key not in valid_keys:
        raise KeyError(
            f"cf_xarray did not understand key {key!r}. Expected one of {valid_keys!r}"
        )

    attr = da.attrs["cell_measures"]
    strings = [s.strip() for s in attr.strip().split(":")]
    if len(strings) % 2 != 0:
        raise ValueError(f"attrs['cell_measures'] = {attr!r} is malformed.")
    measures = dict(zip(strings[slice(0, None, 2)], strings[slice(1, None, 2)]))
    results = measures.get(key, [])
    if isinstance(results, str):
        return [results]
    return results


#: Default mappers for common keys.
_DEFAULT_KEY_MAPPERS: Mapping[str, Tuple[Mapper, ...]] = {
    "dim": (_get_axis_coord,),
<<<<<<< HEAD
    "dims": (_get_axis_coord,),  # is this necessary?
    "dimensions": (_get_axis_coord,),  # stack
    "dims_dict": (_get_axis_coord,),  # swap_dims, rename_dims
    "shifts": (_get_axis_coord,),  # shift, roll
    "pad_width": (_get_axis_coord,),  # shift, roll
    # "names": something_with_all_valid_keys? # set_coords, reset_coords
=======
    "dims": (_get_axis_coord,),  # transpose
>>>>>>> e63a3c78
    "coords": (_get_axis_coord,),  # interp
    "indexers": (_get_axis_coord,),  # sel, isel, reindex
    # "indexes": (_get_axis_coord,),  # set_index
    "dims_or_levels": (_get_axis_coord,),  # reset_index
    "window": (_get_axis_coord,),  # rolling_exp
    "coord": (_get_axis_coord_single,),  # differentiate, integrate
    "group": (_get_axis_coord_single,),
    "indexer": (_get_axis_coord_single,),  # resample
    "variables": (_get_axis_coord,),  # sortby
    "weights": (_get_measure_variable,),  # type: ignore
}


def _filter_by_standard_names(ds: Dataset, name: Union[str, List[str]]) -> List[str]:
    """ returns a list of variable names with standard names matching name. """
    if isinstance(name, str):
        name = [name]

    varnames = []
    counts = dict.fromkeys(name, 0)
    for vname, var in ds.variables.items():
        stdname = var.attrs.get("standard_name", None)
        if stdname in name:
            varnames.append(str(vname))
            counts[stdname] += 1

    return varnames


def _get_list_standard_names(obj: Dataset) -> List[str]:
    """
    Returns a sorted list of standard names in Dataset.

    Parameters
    ----------

    obj: DataArray, Dataset
        Xarray object to process

    Returns
    -------
    list of standard names in dataset
    """
    return sorted(
        [
            v.attrs["standard_name"]
            for k, v in obj.variables.items()
            if "standard_name" in v.attrs
        ]
    )


def _guess_bounds_dim(da):
    """
    Guess bounds values given a 1D coordinate variable.
    Assumes equal spacing on either side of the coordinate label.
    """
    assert da.ndim == 1

    dim = da.dims[0]
    diff = da.diff(dim)
    lower = da - diff / 2
    upper = da + diff / 2
    bounds = xr.concat([lower, upper], dim="bounds")

    first = (bounds.isel({dim: 0}) - diff[0]).assign_coords({dim: da[dim][0]})
    result = xr.concat([first, bounds], dim=dim)

    return result


def _build_docstring(func):
    """
    Builds a nice docstring for wrapped functions, stating what key words
    can be used for arguments.
    """

    # this list will need to be updated any time a new mapper is added
    mapper_docstrings = {
        _get_axis_coord: f"One or more of {(_AXIS_NAMES + _COORD_NAMES)!r}",
        _get_axis_coord_single: f"One of {(_AXIS_NAMES + _COORD_NAMES)!r}",
        _get_measure_variable: f"One of {_CELL_MEASURES!r}",
    }

    sig = inspect.signature(func)
    string = ""
    for k in set(sig.parameters.keys()) & set(_DEFAULT_KEY_MAPPERS):
        mappers = _DEFAULT_KEY_MAPPERS.get(k, [])
        docstring = "; ".join(
            mapper_docstrings.get(mapper, "unknown. please open an issue.")
            for mapper in mappers
        )
        string += f"\t\t{k}: {docstring} \n"

    for param in sig.parameters:
        if sig.parameters[param].kind is inspect.Parameter.VAR_KEYWORD:
            string += f"\t\t{param}: {mapper_docstrings[_get_axis_coord]} \n\n"
    return (
        f"\n\tThe following arguments will be processed by cf_xarray: \n{string}"
        "\n\t----\n\t"
    )


def _getattr(
    obj: Union[DataArray, Dataset],
    attr: str,
    accessor: "CFAccessor",
    key_mappers: Mapping[str, Mapper],
    wrap_classes: bool = False,
    extra_decorator: Callable = None,
):
    """
    Common getattr functionality.

    Parameters
    ----------

    obj : DataArray, Dataset
    attr : Name of attribute in obj that will be shadowed.
    accessor : High level accessor object: CFAccessor
    key_mappers : dict
        dict(key_name: mapper)
    wrap_classes: bool
        Should we wrap the return value with _CFWrappedClass?
        Only True for the high level CFAccessor.
        Facilitates code reuse for _CFWrappedClass and _CFWrapppedPlotMethods
        For both of those, wrap_classes is False.
    extra_decorator: Callable (optional)
        An extra decorator, if necessary. This is used by _CFPlotMethods to set default
        kwargs based on CF attributes.
    """
    try:
        attribute: Union[Mapping, Callable] = getattr(obj, attr)
    except AttributeError:
        raise AttributeError(
            f"{attr!r} is not a valid attribute on the underlying xarray object."
        )

    if isinstance(attribute, Mapping):
        if not attribute:
            return dict(attribute)
        # attributes like chunks / sizes
        newmap = dict()
        unused_keys = set(attribute.keys())
        for key in _AXIS_NAMES + _COORD_NAMES:
            value = set(apply_mapper(_get_axis_coord, obj, key, error=False))
            unused_keys -= value
            if value:
                good_values = value & set(obj.dims)
                if not good_values:
                    continue
                if len(good_values) > 1:
                    raise AttributeError(
                        f"cf_xarray can't wrap attribute {attr!r} because there are multiple values for {key!r} viz. {good_values!r}. "
                        f"There is no unique mapping from {key!r} to a value in {attr!r}."
                    )
                newmap.update({key: attribute[good_values.pop()]})
        newmap.update({key: attribute[key] for key in unused_keys})
        return newmap

    elif isinstance(attribute, Callable):  # type: ignore
        func: Callable = attribute

    else:
        raise AttributeError(
            f"cf_xarray does not know how to wrap attribute '{type(obj).__name__}.{attr}'. "
            "Please file an issue if you have a solution."
        )

    @functools.wraps(func)
    def wrapper(*args, **kwargs):
        posargs, arguments = accessor._process_signature(
            func, args, kwargs, key_mappers
        )
        final_func = extra_decorator(func) if extra_decorator else func
        result = final_func(*posargs, **arguments)
        if wrap_classes and isinstance(result, _WRAPPED_CLASSES):
            result = _CFWrappedClass(result, accessor)

        return result

    wrapper.__doc__ = _build_docstring(func) + wrapper.__doc__

    return wrapper


class _CFWrappedClass:
    """
    This class is used to wrap any class in _WRAPPED_CLASSES.
    """

    def __init__(self, towrap, accessor: "CFAccessor"):
        """
        Parameters
        ----------
        towrap : Resample, GroupBy, Coarsen, Rolling, Weighted
            Instance of xarray class that is being wrapped.
        accessor : CFAccessor
            Parent accessor object
        """
        self.wrapped = towrap
        self.accessor = accessor

    def __repr__(self):
        return "--- CF-xarray wrapped \n" + repr(self.wrapped)

    def __getattr__(self, attr):
        return _getattr(
            obj=self.wrapped,
            attr=attr,
            accessor=self.accessor,
            key_mappers=_DEFAULT_KEY_MAPPERS,
        )


class _CFWrappedPlotMethods:
    """
    This class wraps DataArray.plot
    """

    def __init__(self, obj, accessor):
        self._obj = obj
        self.accessor = accessor
        self._keys = ("x", "y", "hue", "col", "row")

    def _plot_decorator(self, func):
        """
        This decorator is used to set default kwargs on plotting functions.

        For now, this is setting ``xincrease`` and ``yincrease``. It could set
        other arguments in the future.
        """
        valid_keys = self.accessor.get_valid_keys()

        @functools.wraps(func)
        def _plot_wrapper(*args, **kwargs):
            if "x" in kwargs:
                if kwargs["x"] in valid_keys:
                    xvar = self.accessor[kwargs["x"]]
                else:
                    xvar = self._obj[kwargs["x"]]
                if "positive" in xvar.attrs:
                    if xvar.attrs["positive"] == "down":
                        kwargs.setdefault("xincrease", False)
                    else:
                        kwargs.setdefault("xincrease", True)

            if "y" in kwargs:
                if kwargs["y"] in valid_keys:
                    yvar = self.accessor[kwargs["y"]]
                else:
                    yvar = self._obj[kwargs["y"]]
                if "positive" in yvar.attrs:
                    if yvar.attrs["positive"] == "down":
                        kwargs.setdefault("yincrease", False)
                    else:
                        kwargs.setdefault("yincrease", True)

            return func(*args, **kwargs)

        return _plot_wrapper

    def __call__(self, *args, **kwargs):
        """
        Allows .plot()
        """
        plot = _getattr(
            obj=self._obj,
            attr="plot",
            accessor=self.accessor,
            key_mappers=dict.fromkeys(self._keys, (_get_axis_coord_single,)),
        )
        return self._plot_decorator(plot)(*args, **kwargs)

    def __getattr__(self, attr):
        """
        Wraps .plot.contour() for example.
        """
        return _getattr(
            obj=self._obj.plot,
            attr=attr,
            accessor=self.accessor,
            key_mappers=dict.fromkeys(self._keys, (_get_axis_coord_single,)),
            # TODO: "extra_decorator" is more complex than I would like it to be.
            # Not sure if there is a better way though
            extra_decorator=self._plot_decorator,
        )


class CFAccessor:
    """
    Common Dataset and DataArray accessor functionality.
    """

    def __init__(self, da):
        self._obj = da

    def _process_signature(
        self,
        func: Callable,
        args,
        kwargs,
        key_mappers: MutableMapping[str, Tuple[Mapper, ...]],
    ):
        """
        Processes a function's signature, args, kwargs:
        1. Binds *args so that everthing is a Mapping from kwarg name to values
        2. Calls _rewrite_values to rewrite any special CF names to normal xarray names.
           This uses key_mappers
        3. Unpacks arguments if necessary before returning them.
        """
        sig = inspect.signature(func, follow_wrapped=False)

        # Catch things like .isel(T=5).
        # This assigns indexers_kwargs=dict(T=5).
        # and indexers_kwargs is of kind VAR_KEYWORD
        var_kws = []
        # capture *args, e.g. transpose
        var_args = []
        for param in sig.parameters:
            if sig.parameters[param].kind is inspect.Parameter.VAR_KEYWORD:
                var_kws.append(param)
            elif sig.parameters[param].kind is inspect.Parameter.VAR_POSITIONAL:
                var_args.append(param)

        posargs = []
        if args or kwargs:
            bound = sig.bind(*args, **kwargs)
            arguments = self._rewrite_values(
                bound.arguments, key_mappers, tuple(var_kws)
            )

            # unwrap the *args type arguments
            for arg in var_args:
                value = arguments.pop(arg, None)
                if value:
                    # value should always be Iterable
                    posargs.extend(value)
            # now unwrap the **kwargs type arguments
            for kw in var_kws:
                value = arguments.pop(kw, None)
                if value:
                    arguments.update(**value)
        else:
            arguments = {}

        return posargs, arguments

    def _rewrite_values(
        self,
        kwargs,
        key_mappers: Mapping[str, Tuple[Mapper, ...]],
        var_kws: Tuple[str, ...],
    ):
        """
        Rewrites the values in a Mapping from kwarg to value.

        Parameters
        ----------
        kwargs: Mapping
            Mapping from kwarg name to value
        key_mappers: Mapping
            Mapping from kwarg name to a Mapper function that will convert a
            given CF "special" name to an xarray name.
        var_kws: List[str]
            List of variable kwargs that need special treatment.
            e.g. **indexers_kwargs in isel

        Returns
        -------
        dict of kwargs with fully rewritten values.
        """
        updates: dict = {}

        # allow multiple return values here.
        # these are valid for .sel, .isel, .coarsen
        all_mappers = ChainMap(key_mappers, dict.fromkeys(var_kws, (_get_axis_coord,)))

        for key in set(all_mappers) & set(kwargs):
            value = kwargs[key]
            mappers = all_mappers[key]

            if isinstance(value, str):
                value = [value]

            if isinstance(value, dict):
                # this for things like isel where **kwargs captures things like T=5
                # .sel, .isel, .rolling
                # Account for multiple names matching the key.
                # e.g. .isel(X=5) → .isel(xi_rho=5, xi_u=5, xi_v=5, xi_psi=5)
                # where xi_* have attrs["axis"] = "X"
                updates[key] = ChainMap(
                    *[
                        dict.fromkeys(
                            apply_mapper(mappers, self._obj, k, False, [k]), v
                        )
                        for k, v in value.items()
                    ]
                )

            elif value is Ellipsis:
                pass

            else:
                # things like sum which have dim
                newvalue = [
                    apply_mapper(mappers, self._obj, v, error=False, default=[v])
                    for v in value
                ]
                # Mappers return list by default
                # for input dim=["lat", "X"], newvalue=[["lat"], ["lon"]],
                # so we deal with that here.
                unpacked = list(itertools.chain(*newvalue))
                if len(unpacked) == 1:
                    # handle 'group'
                    updates[key] = unpacked[0]
                else:
                    updates[key] = unpacked

        kwargs.update(updates)

        # TODO: is there a way to merge this with above?
        # maybe the keys we are looking for are in kwargs.
        # For example, this happens with DataArray.plot(),
        # where the signature is obscured and kwargs is
        #    kwargs = {"x": "X", "col": "T"}
        for vkw in var_kws:
            if vkw in kwargs:
                maybe_update = {
                    # TODO: this is assuming key_mappers[k] is always
                    # _get_axis_coord_single
                    k: apply_mapper(mapper, self._obj, v)[0]
                    for k, v in kwargs[vkw].items()
                    if k in key_mappers
                    for mapper in key_mappers[k]
                }
                kwargs[vkw].update(maybe_update)

        return kwargs

    def __getattr__(self, attr):
        return _getattr(
            obj=self._obj,
            attr=attr,
            accessor=self,
            key_mappers=_DEFAULT_KEY_MAPPERS,
            wrap_classes=True,
        )

    @property
    def plot(self):
        return _CFWrappedPlotMethods(self._obj, self)

    def describe(self):
        """
        Print a string repr to screen.
        """
        text = "Axes:\n"
        for key in _AXIS_NAMES:
            axes = apply_mapper(_get_axis_coord, self._obj, key, error=False)
            text += f"\t{key}: {axes}\n"

        text += "\nCoordinates:\n"
        for key in _COORD_NAMES:
            coords = apply_mapper(_get_axis_coord, self._obj, key, error=False)
            text += f"\t{key}: {coords}\n"

        text += "\nCell Measures:\n"
        for measure in _CELL_MEASURES:
            if isinstance(self._obj, Dataset):
                text += f"\t{measure}: unsupported\n"
            else:
                measures = apply_mapper(_get_measure, self._obj, measure, error=False)
                text += f"\t{measure}: {measures}\n"

        text += "\nStandard Names:\n"
        if isinstance(self._obj, DataArray):
            text += "\tunsupported\n"
        else:
            stdnames = _get_list_standard_names(self._obj)
            text += "\t"
            text += "\n".join(
                textwrap.wrap(f"{stdnames!r}", 70, break_long_words=False)
            )
        print(text)

    def get_valid_keys(self) -> Set[str]:
        """
        Utility function that returns valid keys for .cf[].

        This is useful for checking whether a key is valid for indexing, i.e.
        that the attributes necessary to allow indexing by that key exist.

        Returns
        -------
        Set of valid key names that can be used with __getitem__ or .cf[key].
        """
        varnames = [
            key
            for key in _AXIS_NAMES + _COORD_NAMES
            if apply_mapper(_get_axis_coord, self._obj, key, error=False)
        ]
        if not isinstance(self._obj, Dataset):
            measures = [
                key
                for key in _CELL_MEASURES
                if apply_mapper(_get_measure, self._obj, key, error=False)
            ]
            if measures:
                varnames.extend(measures)

        if not isinstance(self._obj, DataArray):
            varnames.extend(_get_list_standard_names(self._obj))
        return set(varnames)

    def get_associated_variable_names(self, name: Hashable) -> List[Hashable]:
        """
        Returns a list of variable names referred to in the following attributes
            1. "coordinates"
            2. "cell_measures"
            3. "ancillary_variables"
        """
        coords = []
        attrs_or_encoding = ChainMap(self._obj[name].attrs, self._obj[name].encoding)

        if "coordinates" in attrs_or_encoding:
            coords.extend(attrs_or_encoding["coordinates"].split(" "))

        if "cell_measures" in attrs_or_encoding:
            measures = [
                _get_measure(self._obj[name], measure)
                for measure in _CELL_MEASURES
                if measure in attrs_or_encoding["cell_measures"]
            ]
            coords.extend(*measures)

        if (
            isinstance(self._obj, Dataset)
            and "ancillary_variables" in attrs_or_encoding
        ):
            anames = attrs_or_encoding["ancillary_variables"].split(" ")
            coords.extend(anames)
        return coords

    def __getitem__(self, key: Union[str, List[str]]):

        kind = str(type(self._obj).__name__)
        scalar_key = isinstance(key, str)

        if isinstance(self._obj, DataArray) and not scalar_key:
            raise KeyError(
                f"Cannot use a list of keys with DataArrays. Expected a single string. Received {key!r} instead."
            )

        if scalar_key:
            key = (key,)  # type: ignore

        varnames: List[Hashable] = []
        coords: List[Hashable] = []
        successful = dict.fromkeys(key, False)
        for k in key:
            if k in _AXIS_NAMES + _COORD_NAMES:
                names = _get_axis_coord(self._obj, k)
                successful[k] = bool(names)
                coords.extend(names)
            elif k in _CELL_MEASURES:
                measure = _get_measure(self._obj, k)
                successful[k] = bool(measure)
                if measure:
                    varnames.extend(measure)
            elif not isinstance(self._obj, DataArray):
                stdnames = _filter_by_standard_names(self._obj, k)
                successful[k] = bool(stdnames)
                varnames.extend(stdnames)
                coords.extend(list(set(stdnames) & set(self._obj.coords)))

        # these are not special names but could be variable names in underlying object
        # we allow this so that we can return variables with appropriate CF auxiliary variables
        varnames.extend([k for k, v in successful.items() if not v])

        try:
            for name in varnames:
                coords.extend(self.get_associated_variable_names(name))

            if isinstance(self._obj, DataArray):
                ds = self._obj._to_temp_dataset()
            else:
                ds = self._obj

            if scalar_key and len(varnames) == 1:
                da: DataArray = ds[varnames[0]].reset_coords(drop=True)  # type: ignore
                failed = []
                for k1 in coords:
                    if k1 not in ds.variables:
                        failed.append(k1)
                    else:
                        da.coords[k1] = ds.variables[k1]
                if failed:
                    warnings.warn(
                        f"Variables {failed!r} not found in object but are referred to in the CF attributes.",
                        UserWarning,
                    )
                return da

            ds = ds.reset_coords()[varnames + coords]
            if isinstance(self._obj, DataArray):
                if scalar_key and len(ds.variables) == 1:
                    # single dimension coordinates
                    assert coords
                    assert not varnames

                    return ds[coords[0]]

                elif scalar_key and len(ds.variables) > 1:
                    raise NotImplementedError(
                        "Not sure what to return when given scalar key for DataArray and it has multiple values. "
                        "Please open an issue."
                    )

            return ds.set_coords(coords)

        except KeyError:
            raise KeyError(
                f"{kind}.cf does not understand the key {k!r}. "
                f"Use {kind}.cf.describe() to see a list of key names that can be interpreted."
            )

    def _maybe_to_dataset(self, obj=None) -> Dataset:
        if obj is None:
            obj = self._obj
        if isinstance(self._obj, DataArray):
            return obj._to_temp_dataset()
        else:
            return obj

    def _maybe_to_dataarray(self, obj=None):
        if obj is None:
            obj = self._obj
        if isinstance(self._obj, DataArray):
            return self._obj._from_temp_dataset(obj)
        else:
            return obj

    def add_bounds(self, dims: Union[Hashable, Iterable[Hashable]]):
        """
        Returns a new object with bounds variables. The bounds values are guessed assuming
        equal spacing on either side of a coordinate label.

        Parameters
        ----------
        dims: Hashable or Iterable[Hashable]
            Either a single dimension name or a list of dimension names.

        Returns
        -------
        DataArray or Dataset with bounds variables added and appropriate "bounds" attribute set.

        Notes
        -----

        The bounds variables are automatically named f"{dim}_bounds" where ``dim``
        is a dimension name.
        """
        if isinstance(dims, Hashable):
            dimensions = (dims,)
        else:
            dimensions = dims

        bad_dims: Set[Hashable] = set(dimensions) - set(self._obj.dims)
        if bad_dims:
            raise ValueError(
                f"{bad_dims!r} are not dimensions in the underlying object."
            )

        obj = self._maybe_to_dataset(self._obj.copy(deep=True))
        for dim in dimensions:
            bname = f"{dim}_bounds"
            if bname in obj.variables:
                raise ValueError(f"Bounds variable name {bname!r} will conflict!")
            obj.coords[bname] = _guess_bounds_dim(obj[dim].reset_coords(drop=True))
            obj[dim].attrs["bounds"] = bname

        return self._maybe_to_dataarray(obj)

    def rename_like(
        self, other: Union[DataArray, Dataset]
    ) -> Union[DataArray, Dataset]:
        """
        Renames variables in object to match names of like-variables in ``other``.

        "Likeness" is determined by variables sharing similar attributes. If
        cf_xarray can identify a single "longitude" variable in both this object and
        ``other``, that variable will be renamed to match the "longitude" variable in
        ``other``.

        For now, this function only matches ``("latitude", "longitude", "vertical", "time")``

        Parameters
        ----------
        other: DataArray, Dataset
            Variables will be renamed to match variable names in this xarray object

        Returns
        -------
        DataArray or Dataset with renamed variables
        """
        ourkeys = self.get_valid_keys()
        theirkeys = other.cf.get_valid_keys()

        good_keys = set(_COORD_NAMES) & ourkeys & theirkeys
        if not good_keys:
            raise ValueError(
                "No common coordinate variables between these two objects."
            )

        renamer = {}
        for key in good_keys:
            ours = _get_axis_coord_single(self._obj, key)[0]
            theirs = _get_axis_coord_single(other, key)[0]
            renamer[ours] = theirs

        newobj = self._obj.rename(renamer)

        # rename variable names in the coordinates attribute
        # if present
        ds = self._maybe_to_dataset(newobj)
        for _, variable in ds.variables.items():
            coordinates = variable.attrs.get("coordinates", None)
            if coordinates:
                for k, v in renamer.items():
                    coordinates = coordinates.replace(k, v)
                variable.attrs["coordinates"] = coordinates
        return self._maybe_to_dataarray(ds)


@xr.register_dataset_accessor("cf")
class CFDatasetAccessor(CFAccessor):
    pass


@xr.register_dataarray_accessor("cf")
class CFDataArrayAccessor(CFAccessor):
    pass<|MERGE_RESOLUTION|>--- conflicted
+++ resolved
@@ -296,16 +296,12 @@
 #: Default mappers for common keys.
 _DEFAULT_KEY_MAPPERS: Mapping[str, Tuple[Mapper, ...]] = {
     "dim": (_get_axis_coord,),
-<<<<<<< HEAD
-    "dims": (_get_axis_coord,),  # is this necessary?
+    "dims": (_get_axis_coord,),  # transpose
     "dimensions": (_get_axis_coord,),  # stack
     "dims_dict": (_get_axis_coord,),  # swap_dims, rename_dims
     "shifts": (_get_axis_coord,),  # shift, roll
     "pad_width": (_get_axis_coord,),  # shift, roll
     # "names": something_with_all_valid_keys? # set_coords, reset_coords
-=======
-    "dims": (_get_axis_coord,),  # transpose
->>>>>>> e63a3c78
     "coords": (_get_axis_coord,),  # interp
     "indexers": (_get_axis_coord,),  # sel, isel, reindex
     # "indexes": (_get_axis_coord,),  # set_index
