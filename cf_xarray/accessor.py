from __future__ import annotations

import functools
import inspect
import itertools
import re
import warnings
from collections import ChainMap
from datetime import datetime
from typing import (
    Any,
    Callable,
    Hashable,
    Iterable,
    List,
    Mapping,
    MutableMapping,
    Sequence,
    TypeVar,
    Union,
    cast,
    overload,
)

import xarray as xr
from xarray import DataArray, Dataset
from xarray.core.arithmetic import SupportsArithmetic
from xarray.core.groupby import GroupBy
from xarray.core.resample import Resample
from xarray.core.rolling import Coarsen, Rolling
from xarray.core.weighted import Weighted

from . import sgrid
from .criteria import (
    _DSG_ROLES,
    cf_role_criteria,
    coordinate_criteria,
    grid_mapping_var_criteria,
    regex,
)
from .formatting import (
    _format_coordinates,
    # _format_conventions,
    _format_data_vars,
    _format_dsg_roles,
    _format_flags,
    _format_sgrid,
    _maybe_panel,
)
from .helpers import _guess_bounds_1d, _guess_bounds_2d, bounds_to_vertices
from .options import OPTIONS
from .utils import (
    _get_version,
    _is_datetime_like,
    always_iterable,
    invert_mappings,
    parse_cell_methods_attr,
    parse_cf_standard_name_table,
)

#: Classes wrapped by cf_xarray.
_WRAPPED_CLASSES = (Resample, GroupBy, Rolling, Coarsen, Weighted)

#:  `axis` names understood by cf_xarray
_AXIS_NAMES = ("X", "Y", "Z", "T")

#:  `coordinate` types understood by cf_xarray.
_COORD_NAMES = ("longitude", "latitude", "vertical", "time")

#:  Cell measures understood by cf_xarray.
_CELL_MEASURES = ("area", "volume")

ATTRS = {
    "X": {"axis": "X"},
    "T": {"axis": "T", "standard_name": "time"},
    "Y": {"axis": "Y"},
    "Z": {"axis": "Z"},
    "latitude": {"units": "degrees_north", "standard_name": "latitude"},
    "longitude": {"units": "degrees_east", "standard_name": "longitude"},
}
ATTRS["time"] = ATTRS["T"]
ATTRS["vertical"] = ATTRS["Z"]

# Type for Mapper functions
Mapper = Callable[[Union[DataArray, Dataset], Hashable], List[Hashable]]

# Type for decorators
F = TypeVar("F", bound=Callable[..., Any])


def sort_maybe_hashable(iterable: Iterable[Hashable]) -> list[Hashable]:
    only_str: list[str] = [elem for elem in iterable if isinstance(elem, str)]
    non_str: list[Hashable] = [elem for elem in iterable if not isinstance(elem, str)]
    return sorted(only_str) + non_str


def apply_mapper(
    mappers: Mapper | tuple[Mapper, ...],
    obj: DataArray | Dataset,
    key: Hashable,
    error: bool = True,
    default: Any = None,
) -> list[Any]:
    """
    Applies a mapping function; does error handling / returning defaults.

    Expects the mapper function to raise an error if passed a bad key.
    It should return a list in all other cases including when there are no
    results for a good key.
    """

    if not isinstance(key, Hashable):
        if default is None:
            raise ValueError(
                "`default` must be provided when `key` is not not a valid DataArray name (of hashable type)."
            )
        return list(always_iterable(default))

    default = [] if default is None else list(always_iterable(default))

    def _apply_single_mapper(mapper):

        try:
            results = mapper(obj, key)
        except (KeyError, ValueError) as e:
            if error or "I expected only one." in repr(e):
                raise e
            else:
                results = []
        return results

    if not isinstance(mappers, Iterable):
        mappers = (mappers,)

    # apply a sequence of mappers
    # if the mapper fails, it *should* return an empty list
    # if the mapper raises an error, that is processed based on `error`
    results = []
    for mapper in mappers:
        results.append(_apply_single_mapper(mapper))

    flat = list(itertools.chain(*results))
    # de-duplicate
    if all(not isinstance(r, DataArray) for r in flat):
        results = list(set(flat))
    else:
        results = flat

    nresults = any(bool(v) for v in [results])
    if not nresults:
        if error:
            raise KeyError(
                f"cf-xarray cannot interpret key {key!r}. Perhaps some needed attributes are missing."
            )
        else:
            # none of the mappers worked. Return the default
            return default
    return results


def _get_groupby_time_accessor(
    obj: DataArray | Dataset, key: Hashable
) -> list[Hashable]:
    # This first docstring is used by _build_docstring. Do not remove.
    """
    Time variable accessor e.g. 'T.month'
    """
    """
    Helper method for decoding datetime components "T.month".

    Parameters
    ----------
    obj : DataArray, Dataset
        DataArray belonging to the coordinate to be checked
    key : str, [e.g. "T.month"]
        key to check for.

    Returns
    -------
    List[str], Variable name(s) in parent xarray object that matches axis or coordinate `key` appended by the frequency extension (e.g. ".month")

    Notes
    -----
    Returns an empty list if there is no frequency extension specified.
    """

    assert isinstance(key, str)
    if "." in key:
        key, ext = key.split(".", 1)

        results = apply_mapper((_get_all,), obj, key, error=False)
        if len(results) > 1:
            raise KeyError(f"Multiple results received for {key}.")
        var = results[0]
        if not isinstance(var, str):
            raise KeyError(f"Resolved {key} to {var} but {var} is not a string.")
        return [var + "." + ext]

    else:
        return []


def _get_custom_criteria(
    obj: DataArray | Dataset, key: Hashable, criteria: Mapping | None = None
) -> list[Hashable]:
    """
    Translate from axis, coord, or custom name to variable name optionally
    using ``custom_criteria``

    Parameters
    ----------
    obj : DataArray, Dataset
    key : str
        key to check for.
    criteria : dict, optional
        Criteria to use to map from variable to attributes describing the
        variable. An example is coordinate_criteria which maps coordinates to
        their attributes and attribute values. If user has defined
        custom_criteria, this will be used by default.

    Returns
    -------
    List[str], Variable name(s) in parent xarray object that matches axis, coordinate, or custom `key`
    """

    try:
        from regex import match as regex_match
    except ImportError:
        from re import match as regex_match  # type: ignore

    if isinstance(obj, DataArray):
        obj = obj._to_temp_dataset()

    if criteria is None:
        if not OPTIONS["custom_criteria"]:
            return []
        criteria = OPTIONS["custom_criteria"]

    if criteria is not None:
        criteria_iter = always_iterable(criteria, allowed=(tuple, list, set))

    criteria_map = ChainMap(*criteria_iter)
    results: set = set()
    if key in criteria_map:
        for criterion, patterns in criteria_map[key].items():
            for var in obj.variables:
                if regex_match(patterns, obj[var].attrs.get(criterion, "")):
                    results.update((var,))
                # also check name specifically since not in attributes
                elif (
                    criterion == "name"
                    and isinstance(var, str)
                    and regex_match(patterns, var)
                ):
                    results.update((var,))
    return list(results)


def _get_axis_coord(obj: DataArray | Dataset, key: str) -> list[str]:
    """
    Translate from axis or coord name to variable name

    Parameters
    ----------
    obj : DataArray, Dataset
        DataArray belonging to the coordinate to be checked
    key : str, ["X", "Y", "Z", "T", "longitude", "latitude", "vertical", "time"]
        key to check for.

    Returns
    -------
    List[str], Variable name(s) in parent xarray object that matches axis or coordinate `key`

    Notes
    -----
    This functions checks for the following attributes in order
       - `standard_name` (CF option)
       - `_CoordinateAxisType` (from THREDDS)
       - `axis` (CF option)
       - `positive` (CF standard for non-pressure vertical coordinate)

    References
    ----------
    MetPy's parse_cf
    """

    valid_keys = _COORD_NAMES + _AXIS_NAMES
    if key not in valid_keys:
        raise KeyError(
            f"cf_xarray did not understand key {key!r}. Expected one of {valid_keys!r}"
        )

    search_in = set()
    attrs_or_encoding = ChainMap(obj.attrs, obj.encoding)
    coordinates = attrs_or_encoding.get("coordinates", None)
    # Handles case where the coordinates attribute is None
    # This is used to tell xarray to not write a coordinates attribute
    if coordinates:
        search_in.update(coordinates.split(" "))
    if not search_in:
        search_in = set(obj.coords)

    # maybe only do this for key in _AXIS_NAMES?
    search_in.update(obj.indexes)

    search_in = search_in & set(obj.coords)
    results: set = set()
    for coord in search_in:
        var = obj.coords[coord]
        if key in coordinate_criteria:
            for criterion, expected in coordinate_criteria[key].items():
                if var.attrs.get(criterion, None) in expected:
                    results.update((coord,))
                if criterion == "units":
                    # deal with pint-backed objects
                    units = getattr(var.data, "units", None)
                    if units in expected:
                        results.update((coord,))

    if key in _AXIS_NAMES and "grid_topology" in obj.cf.cf_roles:
        sgrid_axes = sgrid.parse_axes(obj)
        results.update((search_in | set(obj.dims)) & sgrid_axes[key])

    return list(results)


def _get_measure(obj: DataArray | Dataset, key: str) -> list[str]:
    """
    Translate from cell measures to appropriate variable name.
    This function interprets the ``cell_measures`` attribute on DataArrays.

    Parameters
    ----------
    obj : DataArray, Dataset
        DataArray belonging to the coordinate to be checked
    key : str
        key to check for.

    Returns
    -------
    List[str], Variable name(s) in parent xarray object that matches axis or coordinate `key`
    """

    if isinstance(obj, DataArray):
        obj = obj._to_temp_dataset()

    results = set()
    for var in obj.variables:
        da = obj[var]
        attrs_or_encoding = ChainMap(da.attrs, da.encoding)
        if "cell_measures" in attrs_or_encoding:
            attr = attrs_or_encoding["cell_measures"]
            try:
                measures = parse_cell_methods_attr(attr)
            except ValueError as e:
                raise ValueError(
                    f"{var} has malformed cell_measures attribute {attr}."
                ) from e
            if key in measures:
                results.update([measures[key]])

    if isinstance(results, str):
        return [results]
    return list(results)


def _get_bounds(obj: DataArray | Dataset, key: Hashable) -> list[Hashable]:
    """
    Translate from key (either CF key or variable name) to its bounds' variable names.
    This function interprets the ``bounds`` attribute on DataArrays.

    Parameters
    ----------
    obj : DataArray, Dataset
        DataArray belonging to the coordinate to be checked
    key : str
        key to check for.

    Returns
    -------
    List[str], Variable name(s) in parent xarray object that are bounds of `key`
    """

    results = set()
    for var in apply_mapper(_get_all, obj, key, error=False, default=[key]):
        attrs_or_encoding = ChainMap(obj[var].attrs, obj[var].encoding)
        if "bounds" in attrs_or_encoding:
            results |= {attrs_or_encoding["bounds"]}

    return list(results)


def _get_grid_mapping_name(obj: DataArray | Dataset, key: str) -> list[str]:
    """
    Translate from grid mapping name attribute to appropriate variable name.
    This function interprets the ``grid_mapping`` attribute on DataArrays.

    Parameters
    ----------
    obj : DataArray, Dataset
        DataArray belonging to the coordinate to be checked
    key : str
        key to check for.

    Returns
    -------
    List[str], Variable name(s) in parent xarray object that matches grid_mapping_name `key`
    """

    if isinstance(obj, DataArray):
        obj = obj._to_temp_dataset()

    results = set()
    for var in obj.variables:
        da = obj[var]
        attrs_or_encoding = ChainMap(da.attrs, da.encoding)
        if "grid_mapping" in attrs_or_encoding:
            grid_mapping_var_name = attrs_or_encoding["grid_mapping"]
            if grid_mapping_var_name not in obj.variables:
                raise ValueError(
                    f"{var} defines non-existing grid_mapping variable {grid_mapping_var_name}."
                )
            if key == obj[grid_mapping_var_name].attrs["grid_mapping_name"]:
                results.update([grid_mapping_var_name])
    return list(results)


def _get_with_standard_name(
    obj: DataArray | Dataset, name: Hashable | Iterable[Hashable]
) -> list[Hashable]:
    """returns a list of variable names with standard name == name."""
    if name is None:
        return []

    varnames: list[Hashable] = []
    if isinstance(obj, DataArray):
        obj = obj.coords.to_dataset()
    for vname, var in obj._variables.items():
        stdname = var.attrs.get("standard_name", None)
        if stdname == name:
            varnames.append(vname)

    return varnames


def _get_all(obj: DataArray | Dataset, key: Hashable) -> list[Hashable]:
    """
    One or more of ('X', 'Y', 'Z', 'T', 'longitude', 'latitude', 'vertical', 'time',
    'area', 'volume'), or arbitrary measures, or standard names
    """
    all_mappers: tuple[Mapper] = (
        _get_custom_criteria,
        functools.partial(_get_custom_criteria, criteria=cf_role_criteria),  # type: ignore
        functools.partial(_get_custom_criteria, criteria=grid_mapping_var_criteria),
        _get_axis_coord,
        _get_measure,
        _get_grid_mapping_name,
        _get_with_standard_name,
    )
    results = apply_mapper(all_mappers, obj, key, error=False, default=None)
    return results


def _get_dims(obj: DataArray | Dataset, key: Hashable) -> list[Hashable]:
    """
    One or more of ('X', 'Y', 'Z', 'T', 'longitude', 'latitude', 'vertical', 'time',
    'area', 'volume'), or arbitrary measures, or standard names present in .dims
    """
    return [k for k in _get_all(obj, key) if k in obj.dims]


def _get_indexes(obj: DataArray | Dataset, key: Hashable) -> list[Hashable]:
    """
    One or more of ('X', 'Y', 'Z', 'T', 'longitude', 'latitude', 'vertical', 'time',
    'area', 'volume'), or arbitrary measures, or standard names present in .indexes
    """
    return [k for k in _get_all(obj, key) if k in obj.indexes]


def _get_coords(obj: DataArray | Dataset, key: Hashable) -> list[Hashable]:
    """
    One or more of ('X', 'Y', 'Z', 'T', 'longitude', 'latitude', 'vertical', 'time',
    'area', 'volume'), or arbitrary measures, or standard names present in .coords
    """
    return [k for k in _get_all(obj, key) if k in obj.coords or k in obj.dims]


def _variables(func: F) -> F:
    @functools.wraps(func)
    def wrapper(obj: DataArray | Dataset, key: Hashable) -> list[DataArray]:
        return [obj[k] for k in func(obj, key)]  # type: ignore

    return cast(F, wrapper)


def _single(func: F) -> F:
    @functools.wraps(func)
    def wrapper(obj: DataArray | Dataset, key: Hashable):
        results = func(obj, key)
        if len(results) > 1:
            raise KeyError(
                f"Multiple results for {key!r} found: {results!r}. I expected only one."
            )
        elif len(results) == 0:
            raise KeyError(f"No results found for {key!r}.")
        return results

    wrapper.__doc__ = (
        func.__doc__.replace("One or more of", "One of")
        if func.__doc__
        else func.__doc__
    )

    return cast(F, wrapper)


#: Default mappers for common keys.
_DEFAULT_KEY_MAPPERS: Mapping[str, tuple[Mapper, ...]] = {
    "dim": (_get_dims,),
    "dims": (_get_dims,),  # transpose
    "drop_dims": (_get_dims,),  # drop_dims
    "dims_dict": (_get_dims,),  # swap_dims, rename_dims
    "shifts": (_get_dims,),  # shift, roll
    "pad_width": (_get_dims,),  # shift, roll
    "names": (_get_all,),  # set_coords, reset_coords, drop_vars
    "name_dict": (_get_all,),  # rename, rename_vars
    "new_name_or_name_dict": (_get_all,),  # rename
    "labels": (_get_indexes,),  # drop_sel
    "coords": (_get_dims,),  # interp
    "indexers": (_get_dims,),  # sel, isel, reindex
    #  "indexes": (_single(_get_dims),),  # set_index this decodes keys but not values
    "dims_or_levels": (_get_dims,),  # reset_index
    "window": (_get_dims,),  # rolling_exp
    "coord": (_single(_get_coords),),  # differentiate, integrate
    "group": (_single(_get_all), _get_groupby_time_accessor),  # groupby
    "indexer": (_single(_get_indexes),),  # resample
    "variables": (_get_all,),  # sortby
    "weights": (_variables(_single(_get_all)),),
    "chunks": (_get_dims,),  # chunk
}


def _guess_bounds(da, dim=None, out_dim="bounds"):
    """
    Guess bounds values given a 1D or 2D coordinate variable.
    Assumes equal spacing on either side of the coordinate label.
    This is a coarse approximation, especially for 2D bounds on curvilinear grids.
    """
    if dim is None:
        if da.ndim not in [1, 2]:
            raise ValueError(
                f"If dim is None, variable {da.name} must be 1D or 2D. Received {da.ndim}D variable instead."
            )
        dim = da.dims

    if not isinstance(dim, str):
        if len(dim) > 2:
            raise NotImplementedError(
                "Adding bounds with more than 2 dimensions is not supported."
            )
        elif len(dim) == 2:
            return _guess_bounds_2d(da, dim).rename(bounds=out_dim)
        else:
            dim = dim[0]

    return _guess_bounds_1d(da, dim).rename(bounds=out_dim)


def _build_docstring(func):
    """
    Builds a nice docstring for wrapped functions, stating what key words
    can be used for arguments.
    """

    sig = inspect.signature(func)
    string = ""
    for k in set(sig.parameters.keys()) & set(_DEFAULT_KEY_MAPPERS):
        mappers = _DEFAULT_KEY_MAPPERS.get(k, [])
        docstring = ";\n\t\t\t".join(
            mapper.__doc__ if mapper.__doc__ else "unknown. please open an issue."
            for mapper in mappers
        )
        string += f"\t\t{k}: {docstring} \n"

    for param in sig.parameters:
        if sig.parameters[param].kind is inspect.Parameter.VAR_KEYWORD:
            string += f"\t\t{param}: {_get_all.__doc__} \n\n"
    return (
        f"\n\tThe following arguments will be processed by cf_xarray: \n{string}"
        "\n\t----\n\t"
    )


def _getattr(
    obj: DataArray | Dataset,
    attr: str,
    accessor: CFAccessor,
    key_mappers: Mapping[str, Mapper],
    wrap_classes: bool = False,
    extra_decorator: Callable | None = None,
):
    """
    Common getattr functionality.

    Parameters
    ----------
    obj : DataArray, Dataset
    attr : Name of attribute in obj that will be shadowed.
    accessor : High level accessor object: CFAccessor
    key_mappers : dict
        dict(key_name: mapper)
    wrap_classes : bool
        Should we wrap the return value with _CFWrappedClass?
        Only True for the high level CFAccessor.
        Facilitates code reuse for _CFWrappedClass and _CFWrapppedPlotMethods
        For both of those, wrap_classes is False.
    extra_decorator : Callable (optional)
        An extra decorator, if necessary. This is used by _CFPlotMethods to set default
        kwargs based on CF attributes.
    """

    # UGH. this seems unavoidable because I'm overriding getattr
    if attr in ["_repr_html_", "__rich__", "__rich_console__"]:
        raise AttributeError

    try:
        attribute: Mapping | Callable = getattr(obj, attr)
    except AttributeError:
        if getattr(
            CFDatasetAccessor if isinstance(obj, DataArray) else CFDataArrayAccessor,
            attr,
            None,
        ):
            raise AttributeError(
                f"{obj.__class__.__name__+'.cf'!r} object has no attribute {attr!r}"
            )
        raise AttributeError(
            f"{attr!r} is not a valid attribute on the underlying xarray object."
        )

    if isinstance(attribute, Mapping):
        if not attribute:
            return dict(attribute)

        newmap = {}
        inverted = invert_mappings(
            accessor.axes,
            accessor.coordinates,
            accessor.cell_measures,
            accessor.standard_names,
        )
        unused_keys = set(attribute.keys()) - set(inverted)
        for key, value in attribute.items():
            for name in inverted[key]:
                if name in newmap:
                    raise AttributeError(
                        f"cf_xarray can't wrap attribute {attr!r} because there are multiple values for {name!r}. "
                        f"There is no unique mapping from {name!r} to a value in {attr!r}."
                    )
            newmap.update(dict.fromkeys(inverted[key], value))
        newmap.update({key: attribute[key] for key in unused_keys})

        skip: dict[str, list[Hashable] | None] = {
            "data_vars": ["coords"],
            "coords": None,
        }
        if attr in ["coords", "data_vars"]:
            for key in newmap:
                newmap[key] = _getitem(accessor, key, skip=skip[attr])
        return newmap

    elif isinstance(attribute, Callable):  # type: ignore
        func: Callable = attribute

    else:
        raise AttributeError(
            f"cf_xarray does not know how to wrap attribute '{type(obj).__name__}.{attr}'. "
            "Please file an issue if you have a solution."
        )

    @functools.wraps(func)
    def wrapper(*args, **kwargs):
        posargs, arguments = accessor._process_signature(
            func, args, kwargs, key_mappers
        )
        final_func = extra_decorator(func) if extra_decorator else func
        result = final_func(*posargs, **arguments)
        if wrap_classes and isinstance(result, _WRAPPED_CLASSES):
            result = _CFWrappedClass(result, accessor)

        return result

    # handle rich
    if wrapper.__doc__:
        wrapper.__doc__ = _build_docstring(func) + wrapper.__doc__

    return wrapper


@overload
def _getitem(
    accessor: CFAccessor,
    key: Hashable,
    skip: list[Hashable] | None = None,
) -> DataArray:
    ...


@overload
def _getitem(
    accessor: CFAccessor,
    key: Iterable[Hashable],
    skip: list[Hashable] | None = None,
) -> Dataset:
    ...


def _getitem(
    accessor,
    key,
    skip=None,
):
    """
    Index into obj using key. Attaches CF associated variables.

    Parameters
    ----------
    accessor : CFAccessor
    key : str, List[str]
    skip : str, optional
        One of ["coords", "measures"], avoid clashes with special coord names
    """

    obj = accessor._obj
    all_bounds = obj.cf.bounds if isinstance(obj, Dataset) else {}
    kind = str(type(obj).__name__)
    scalar_key = isinstance(key, Hashable)

    key_iter: Iterable[Hashable]
    if isinstance(key, Hashable):  # using scalar_key breaks mypy type narrowing
        key_iter = (key,)
    else:
        key_iter = key

    if skip is None:
        skip = []

    def drop_bounds(names):
        # sometimes bounds variables have the same standard_name as the
        # actual variable. It seems practical to ignore them when indexing
        # with a scalar key. Hopefully these will soon get decoded to IntervalIndex
        # and we can move on...
        if not isinstance(obj, DataArray) and scalar_key:
            bounds = set()
            for name in names:
                bounds.update(all_bounds.get(name, []))
            names = set(names) - bounds
        return names

    def check_results(names, key):
        if scalar_key and len(names) > 1:
            raise KeyError(
                f"Receive multiple variables for key {key!r}: {names}. "
                f"Expected only one. Please pass a list [{key!r}] "
                f"instead to get all variables matching {key!r}."
            )

    try:
        measures = accessor._get_all_cell_measures()
    except ValueError:
        measures = []
        warnings.warn("Ignoring bad cell_measures attribute.", UserWarning)

    if isinstance(obj, Dataset):
        grid_mapping_names = list(accessor.grid_mapping_names)
    else:
        try:
            grid_mapping_names = [accessor.grid_mapping_name]
        except ValueError:
            grid_mapping_names = []
    grid_mapping_names.append("grid_mapping")

    custom_criteria = ChainMap(*OPTIONS["custom_criteria"])

    varnames: list[Hashable] = []
    coords: list[Hashable] = []
    successful = dict.fromkeys(key_iter, False)
    for k in key_iter:
        if "coords" not in skip and k in _AXIS_NAMES + _COORD_NAMES:
            names = _get_all(obj, k)
            names = drop_bounds(names)
            check_results(names, k)
            successful[k] = bool(names)
            coords.extend(names)
        elif "measures" not in skip and k in measures:
            measure = _get_all(obj, k)
            check_results(measure, k)
            successful[k] = bool(measure)
            if measure:
                varnames.extend(measure)
        elif "grid_mapping_names" not in skip and k in grid_mapping_names:
            grid_mapping = _get_all(obj, k)
            check_results(grid_mapping, k)
            successful[k] = bool(grid_mapping)
            if grid_mapping:
                varnames.extend(grid_mapping)
        elif k in custom_criteria or k in cf_role_criteria:
            names = _get_all(obj, k)
            check_results(names, k)
            successful[k] = bool(names)
            varnames.extend(names)
        else:
            stdnames = set(_get_with_standard_name(obj, k))
            objcoords = set(obj.coords)
            stdnames = drop_bounds(stdnames)
            if "coords" in skip:
                stdnames -= objcoords
            check_results(stdnames, k)
            successful[k] = bool(stdnames)
            varnames.extend(stdnames - objcoords)
            coords.extend(stdnames & objcoords)

    # these are not special names but could be variable names in underlying object
    # we allow this so that we can return variables with appropriate CF auxiliary variables
    varnames.extend([k for k, v in successful.items() if not v])
    allnames = varnames + coords

    try:
        for name in allnames:
            extravars = accessor.get_associated_variable_names(
                name, skip_bounds=scalar_key, error=False
            )
            coords.extend(itertools.chain(*extravars.values()))

        if isinstance(obj, DataArray):
            ds = obj._to_temp_dataset()
        else:
            ds = obj

        if scalar_key:
            if len(allnames) == 1:
                da: DataArray = ds.reset_coords()[allnames[0]]  # type: ignore
                if allnames[0] in coords:
                    coords.remove(allnames[0])
                for k1 in coords:
                    da.coords[k1] = ds.variables[k1]
                return da
            else:
                raise KeyError(
                    f"Received scalar key {key!r} but multiple results: {allnames!r}. "
                    f"Please pass a list instead (['{key}']) to get back a Dataset "
                    f"with {allnames!r}."
                )

        ds = ds.reset_coords()[varnames + coords]
        if isinstance(obj, DataArray):
            if scalar_key and len(ds.variables) == 1:
                # single dimension coordinates
                assert coords
                assert not varnames

                return ds[coords[0]]

            elif scalar_key and len(ds.variables) > 1:
                raise NotImplementedError(
                    "Not sure what to return when given scalar key for DataArray and it has multiple values. "
                    "Please open an issue."
                )

        return ds.set_coords(coords)

    except KeyError:
        raise KeyError(
            f"{kind}.cf does not understand the key {k!r}. "
            f"Use 'repr({kind}.cf)' (or '{kind}.cf' in a Jupyter environment) to see a list of key names that can be interpreted."
        )


def _possible_x_y_plot(obj, key, skip=None):
    """Guesses a name for an x/y variable if possible."""
    # in priority order
    x_criteria = [
        ("coordinates", "longitude"),
        ("axes", "X"),
        ("coordinates", "time"),
        ("axes", "T"),
    ]
    y_criteria = [
        ("coordinates", "vertical"),
        ("axes", "Z"),
        ("coordinates", "latitude"),
        ("axes", "Y"),
    ]

    def _get_possible(accessor, criteria):
        # is_scalar depends on NON_NUMPY_SUPPORTED_TYPES
        # importing a private function seems better than
        # maintaining that variable!
        from xarray.core.utils import is_scalar

        for attr, key in criteria:
            values = getattr(accessor, attr).get(key)
            ax_coord_name = getattr(accessor, attr).get(key)
            if not values:
                continue
            elif ax_coord_name:
                values = [v for v in values if v in ax_coord_name]

            if skip is not None:
                skipvar = obj.cf[skip]
                bad_names = (skip, skipvar.name)
                bad_dims = ((skip,), skipvar.dims)
                values = [
                    v
                    for v in values
                    if v not in bad_names and obj[v].dims not in bad_dims
                ]
            if len(values) == 1 and not is_scalar(accessor._obj[values[0]]):
                return values[0]
            else:
                for v in values:
                    if not is_scalar(accessor._obj[v]):
                        return v
        return None

    if key == "x":
        return _get_possible(obj.cf, x_criteria)
    elif key == "y":
        return _get_possible(obj.cf, y_criteria)


class _CFWrappedClass(SupportsArithmetic):
    """
    This class is used to wrap any class in _WRAPPED_CLASSES.
    """

    def __init__(self, towrap, accessor: CFAccessor):
        """
        Parameters
        ----------
        towrap : Resample, GroupBy, Coarsen, Rolling, Weighted
            Instance of xarray class that is being wrapped.
        accessor : CFAccessor
            Parent accessor object
        """
        self.wrapped = towrap
        self.accessor = accessor

    def __repr__(self):
        return "--- CF-xarray wrapped \n" + repr(self.wrapped)

    def __getattr__(self, attr):
        return _getattr(
            obj=self.wrapped,
            attr=attr,
            accessor=self.accessor,
            key_mappers=_DEFAULT_KEY_MAPPERS,
        )

    def __iter__(self):
        return iter(self.wrapped)


class _CFWrappedPlotMethods:
    """
    This class wraps DataArray.plot
    """

    def __init__(self, obj, accessor):
        self._obj = obj
        self.accessor = accessor
        self._keys = ("x", "y", "hue", "col", "row")

    def _process_x_or_y(self, kwargs, key, skip=None):
        """Choose a default 'x' or 'y' variable name."""
        if key not in kwargs:
            kwargs[key] = _possible_x_y_plot(self._obj, key, skip)
        return kwargs

    def _set_axis_props(self, kwargs, key):
        value = kwargs.get(key)
        if value:
            if value in self.accessor.keys():
                var = self.accessor[value]
            else:
                var = self._obj[value]
            if "positive" in var.attrs:
                if var.attrs["positive"] == "down":
                    kwargs.setdefault(f"{key}increase", False)
                else:
                    kwargs.setdefault(f"{key}increase", True)
        return kwargs

    def _plot_decorator(self, func):
        """
        This decorator is used to set default kwargs on plotting functions.
        For now, this can
        1. set ``xincrease`` and ``yincrease``.
        2. automatically set ``x`` or ``y``.
        """

        @functools.wraps(func)
        def _plot_wrapper(*args, **kwargs):
            # First choose 'x' or 'y' if possible
            is_line_plot = (func.__name__ == "line") or (
                func.__name__ == "wrapper"
                and (kwargs.get("hue") or self._obj.ndim == 1)
            )
            if is_line_plot:
                hue = kwargs.get("hue")
                if "x" not in kwargs and "y" not in kwargs:
                    kwargs = self._process_x_or_y(kwargs, "x", skip=hue)
                    if not kwargs.get("x"):
                        kwargs = self._process_x_or_y(kwargs, "y", skip=hue)
            else:
                kwargs = self._process_x_or_y(kwargs, "x", skip=kwargs.get("y"))
                kwargs = self._process_x_or_y(kwargs, "y", skip=kwargs.get("x"))

            # Now set some nice properties
            kwargs = self._set_axis_props(kwargs, "x")
            kwargs = self._set_axis_props(kwargs, "y")

            return func(*args, **kwargs)

        return _plot_wrapper

    def __call__(self, *args, **kwargs):
        """
        Allows .plot()
        """
        plot = _getattr(
            obj=self._obj,
            attr="plot",
            accessor=self.accessor,
            key_mappers=dict.fromkeys(self._keys, (_single(_get_all),)),
        )
        return self._plot_decorator(plot)(*args, **kwargs)

    def __getattr__(self, attr):
        """
        Wraps .plot.contour() for example.
        """
        return _getattr(
            obj=self._obj.plot,
            attr=attr,
            accessor=self.accessor,
            key_mappers=dict.fromkeys(self._keys, (_single(_get_all),)),
            # TODO: "extra_decorator" is more complex than I would like it to be.
            # Not sure if there is a better way though
            extra_decorator=self._plot_decorator,
        )


def create_flag_dict(da) -> Mapping[Hashable, Sequence]:
    """
    Return possible flag meanings and associated bitmask/values.

    The mapping values are a tuple containing a bitmask and a value. Either
    can be None.
    If only a bitmask: Independent flags.
    If only a value: Mutually exclusive flags.
    If both: Mix of independent and mutually exclusive flags.
    """
    if not da.cf.is_flag_variable:
        raise ValueError(
            "Comparisons are only supported for DataArrays that represent "
            "CF flag variables. .attrs must contain 'flag_meanings' and "
            "'flag_values' or 'flag_masks'."
        )

    flag_meanings = da.attrs["flag_meanings"].split(" ")
    n_flag = len(flag_meanings)

    flag_values = da.attrs.get("flag_values", [None] * n_flag)
    flag_masks = da.attrs.get("flag_masks", [None] * n_flag)

    if not (n_flag == len(flag_values) == len(flag_masks)):
        raise ValueError(
            "Not as many flag meanings as values or masks. "
            "Please check the flag_meanings, flag_values, flag_masks attributes "
        )

    return dict(zip(flag_meanings, zip(flag_masks, flag_values)))


class CFAccessor:
    """
    Common Dataset and DataArray accessor functionality.
    """

    def __init__(self, obj):
        self._obj = obj
        self._all_cell_measures = None

    def __setstate__(self, d):
        self.__dict__ = d

<<<<<<< HEAD
    def _drop_missing_variables(self, variables: list[str]) -> list[str]:
=======
    def _assert_valid_other_comparison(self, other):
        flag_dict = create_flag_dict(self._obj)
        if other not in flag_dict:
            raise ValueError(
                f"Did not find flag value meaning [{other}] in known flag meanings: [{flag_dict.keys()!r}]"
            )
        return flag_dict

    def __eq__(self, other):
        """
        Compare flag values against `other`.

        `other` must be in the 'flag_meanings' attribute.
        `other` is mapped to the corresponding value in the 'flag_values' attribute, and then
        compared.
        """
        flag_dict = self._assert_valid_other_comparison(other)
        return self._obj == flag_dict[other]

    def __ne__(self, other):
        """
        Compare flag values against `other`.

        `other` must be in the 'flag_meanings' attribute.
        `other` is mapped to the corresponding value in the 'flag_values' attribute, and then
        compared.
        """
        flag_dict = self._assert_valid_other_comparison(other)
        return self._obj != flag_dict[other]

    def __lt__(self, other):
        """
        Compare flag values against `other`.

        `other` must be in the 'flag_meanings' attribute.
        `other` is mapped to the corresponding value in the 'flag_values' attribute, and then
        compared.
        """
        flag_dict = self._assert_valid_other_comparison(other)
        return self._obj < flag_dict[other]

    def __le__(self, other):
        """
        Compare flag values against `other`.

        `other` must be in the 'flag_meanings' attribute.
        `other` is mapped to the corresponding value in the 'flag_values' attribute, and then
        compared.
        """
        flag_dict = self._assert_valid_other_comparison(other)
        return self._obj <= flag_dict[other]

    def __gt__(self, other):
        """
        Compare flag values against `other`.

        `other` must be in the 'flag_meanings' attribute.
        `other` is mapped to the corresponding value in the 'flag_values' attribute, and then
        compared.
        """
        flag_dict = self._assert_valid_other_comparison(other)
        return self._obj > flag_dict[other]

    def __ge__(self, other):
        """
        Compare flag values against `other`.

        `other` must be in the 'flag_meanings' attribute.
        `other` is mapped to the corresponding value in the 'flag_values' attribute, and then
        compared.
        """
        flag_dict = self._assert_valid_other_comparison(other)
        return self._obj >= flag_dict[other]

    def isin(self, test_elements):
        """Test each value in the array for whether it is in test_elements.

        Parameters
        ----------
        test_elements : array_like, 1D
            The values against which to test each value of `element`.
            These must be in "flag_meanings" attribute, and are mapped
            to the corresponding value in "flag_values" before passing
            that on to DataArray.isin.

        Returns
        -------
        isin : DataArray
            Has the same type and shape as this object, but with a bool dtype.
        """
        if not isinstance(self._obj, DataArray):
            raise ValueError(
                ".cf.isin is only supported on DataArrays that contain CF flag attributes."
            )
        flag_dict = create_flag_dict(self._obj)
        mapped_test_elements = []
        for elem in test_elements:
            if elem not in flag_dict:
                raise ValueError(
                    f"Did not find flag value meaning [{elem}] in known flag meanings: [{flag_dict.keys()!r}]"
                )
            mapped_test_elements.append(flag_dict[elem])
        return self._obj.isin(mapped_test_elements)

    def _drop_missing_variables(self, variables: list[Hashable]) -> list[Hashable]:
>>>>>>> ce9cd5a3
        if isinstance(self._obj, Dataset):
            good_names = set(self._obj._variables)
        elif isinstance(self._obj, DataArray):
            good_names = set(self._obj._coords)

        return [var for var in variables if var in good_names]

    def _get_all_cell_measures(self):
        """
        Get all cell measures defined in the object, adding CF pre-defined measures.
        """

        # get all_cell_measures only once
        if not self._all_cell_measures:
            self._all_cell_measures = set(_CELL_MEASURES + tuple(self.cell_measures))

        return self._all_cell_measures

    def curvefit(
        self,
        coords: Hashable | DataArray | Iterable[Hashable | DataArray],
        func: Callable[..., Any],
        reduce_dims: Hashable | Iterable[Hashable] | None = None,
        skipna: bool = True,
        p0: dict[str, Any] | None = None,
        bounds: dict[str, Any] | None = None,
        param_names: Sequence[str] | None = None,
        kwargs: dict[str, Any] | None = None,
    ):

        if coords is not None:
            if isinstance(coords, (Hashable, DataArray)):
                coords_iter: Iterable[Hashable | DataArray] = [coords]
            else:
                coords_iter = coords
            coords = [
                apply_mapper(
                    [_single(_get_coords)], self._obj, v, error=False, default=[v]  # type: ignore
                )[0]
                for v in coords_iter
            ]
        if reduce_dims is not None:
            if isinstance(reduce_dims, Hashable):
                reduce_dims_iter = [reduce_dims]
            else:
                reduce_dims_iter = list(reduce_dims)
            reduce_dims = [
                apply_mapper(
                    [_single(_get_dims)], self._obj, v, error=False, default=[v]  # type: ignore
                )[0]
                for v in reduce_dims_iter
            ]

        return self._obj.curvefit(
            coords=coords,
            func=func,
            reduce_dims=reduce_dims,
            skipna=skipna,
            p0=p0,
            bounds=bounds,
            param_names=param_names,
            kwargs=kwargs,
        )

    def _process_signature(
        self,
        func: Callable,
        args,
        kwargs,
        key_mappers: MutableMapping[str, tuple[Mapper, ...]],
    ):
        """
        Processes a function's signature, args, kwargs:
        1. Binds ``*args`` so that everything is a Mapping from kwarg name to values
        2. Calls ``_rewrite_values`` to rewrite any special CF names to normal xarray names.
           This uses ``key_mappers``
        3. Unpacks arguments if necessary before returning them.
        """
        sig = inspect.signature(func, follow_wrapped=False)

        # Catch things like .isel(T=5).
        # This assigns indexers_kwargs=dict(T=5).
        # and indexers_kwargs is of kind VAR_KEYWORD
        var_kws: list = []
        # capture *args, e.g. transpose
        var_args: list = []
        for param in sig.parameters:
            if sig.parameters[param].kind is inspect.Parameter.VAR_KEYWORD:
                var_kws.append(param)
            elif sig.parameters[param].kind is inspect.Parameter.VAR_POSITIONAL:
                var_args.append(param)

        posargs = []
        if args or kwargs:
            bound = sig.bind(*args, **kwargs)
            arguments = self._rewrite_values(
                bound.arguments, key_mappers, tuple(var_kws)
            )

            # unwrap the *args type arguments
            for arg in var_args:
                value = arguments.pop(arg, None)
                if value:
                    # value should always be Iterable
                    posargs.extend(value)
            # now unwrap the **kwargs type arguments
            for kw in var_kws:
                value = arguments.pop(kw, None)
                if value:
                    arguments.update(**value)
        else:
            arguments = {}

        return posargs, arguments

    def _rewrite_values(
        self,
        kwargs,
        key_mappers: MutableMapping[str, tuple[Mapper, ...]],
        var_kws: tuple[str, ...],
    ):
        """
        Rewrites the values in a Mapping from kwarg to value.

        Parameters
        ----------
        kwargs : Mapping
            Mapping from kwarg name to value
        key_mappers : Mapping
            Mapping from kwarg name to a Mapper function that will convert a
            given CF "special" name to an xarray name.
        var_kws : List[str]
            List of variable kwargs that need special treatment.
            e.g. **indexers_kwargs in isel

        Returns
        -------
        dict of kwargs with fully rewritten values.
        """
        updates: dict = {}

        # allow multiple return values here.
        # these are valid for .sel, .isel, .coarsen
        all_mappers = ChainMap(  # type: ignore
            key_mappers,
            dict.fromkeys(var_kws, (_get_all,)),
        )

        for key in set(all_mappers) & set(kwargs):
            value = kwargs[key]
            mappers = all_mappers[key]

            value = always_iterable(value)

            if isinstance(value, dict):
                # this for things like isel where **kwargs captures things like T=5
                # .sel, .isel, .rolling
                # Account for multiple names matching the key.
                # e.g. .isel(X=5) → .isel(xi_rho=5, xi_u=5, xi_v=5, xi_psi=5)
                # where xi_* have attrs["axis"] = "X"
                updates[key] = ChainMap(
                    *(
                        dict.fromkeys(
                            apply_mapper(mappers, self._obj, k, False, [k]), v
                        )
                        for k, v in value.items()
                    )
                )

            elif value is Ellipsis:
                pass

            else:
                # things like sum which have dim
                newvalue = [
                    apply_mapper(mappers, self._obj, v, error=False, default=[v])
                    for v in value
                ]
                # Mappers return list by default
                # for input dim=["lat", "X"], newvalue=[["lat"], ["lon"]],
                # so we deal with that here.
                unpacked = list(itertools.chain(*newvalue))
                if len(unpacked) == 1:
                    # handle 'group'
                    updates[key] = unpacked[0]
                else:
                    updates[key] = unpacked

        kwargs.update(updates)

        # TODO: is there a way to merge this with above?
        # maybe the keys we are looking for are in kwargs.
        # For example, this happens with DataArray.plot(),
        # where the signature is obscured and kwargs is
        #    kwargs = {"x": "X", "col": "T"}
        for vkw in var_kws:
            if vkw in kwargs:
                maybe_update = {
                    k: apply_mapper(
                        key_mappers[k], self._obj, v, error=False, default=[v]
                    )[0]
                    for k, v in kwargs[vkw].items()
                    if k in key_mappers
                }
                kwargs[vkw].update(maybe_update)

        return kwargs

    def __getattr__(self, attr):
        return _getattr(
            obj=self._obj,
            attr=attr,
            accessor=self,
            key_mappers=_DEFAULT_KEY_MAPPERS,
            wrap_classes=True,
        )

    def __contains__(self, item: str) -> bool:
        """
        Check whether item is a valid key for indexing with .cf
        """
        return item in self.keys()

    @property
    def plot(self):
        return _CFWrappedPlotMethods(self._obj, self)

    def describe(self):
        """
        Print a string repr to screen.
        """

        warnings.warn(
            "'obj.cf.describe()' will be removed in a future version. "
            "Use instead 'repr(obj.cf)' or 'obj.cf' in a Jupyter environment.",
            DeprecationWarning,
        )
        print(repr(self))

    def __repr__(self):
        return ("".join(self._generate_repr(rich=False))).rstrip()

    def __rich__(self):
        from rich.console import Group

        return Group(*self._generate_repr(rich=True))

    def _generate_repr(self, rich=False):
        dims = self._obj.dims
        coords = self._obj.coords

        # if self._obj._attrs:
        #     conventions = self._obj.attrs.pop("Conventions", None)
        #     if conventions:
        #         yield _format_conventions(conventions, rich)

        text = ""

        if isinstance(self._obj, DataArray) and self._obj.cf.is_flag_variable:
<<<<<<< HEAD
            text = "CF Flag variable"
            try:
                flag_dict = create_flag_dict(self._obj)
            except ValueError:
                text += " - INVALID MAPPING\n\n"
            else:
                masks = [m for m, _ in flag_dict.values()]
                repeated_masks = {m for m in masks if masks.count(m) > 1}
                excl_flags = [
                    f for f, (m, v) in flag_dict.items() if m in repeated_masks
                ]
                indep_flags = [
                    f
                    for f, (m, _) in flag_dict.items()
                    if m is not None and m not in repeated_masks
                ]
                if indep_flags:
                    text += f"\n\tIndependent flags: {indep_flags!r}"
                if excl_flags:
                    text += f"\n\tMutually exclusive flags: {excl_flags!r}"
                text += "\n\n"

        if self.cf_roles:
            text += make_text_section("CF Roles", "cf_roles")
            text += "\n"

        text += "Coordinates:"
        text += make_text_section("CF Axes", "axes", coords, _AXIS_NAMES)
        text += make_text_section("CF Coordinates", "coordinates", coords, _COORD_NAMES)
        text += make_text_section(
            "Cell Measures", "cell_measures", coords, _CELL_MEASURES
        )
        text += make_text_section("Standard Names", "standard_names", coords)
        text += make_text_section("Bounds", "bounds", coords)
        if isinstance(self._obj, Dataset):
            data_vars = self._obj.data_vars
            text += "\nData Variables:"
            text += make_text_section(
                "Cell Measures", "cell_measures", data_vars, _CELL_MEASURES
=======
            yield _maybe_panel(
                _format_flags(self, rich), title="Flag Variable", rich=rich
>>>>>>> ce9cd5a3
            )

        roles = self.cf_roles
        if roles:
            if any(role in roles for role in _DSG_ROLES):
                yield _maybe_panel(
                    _format_dsg_roles(self, dims, rich),
                    title="Discrete Sampling Geometry",
                    rich=rich,
                )

            if "grid_topology" in self.cf_roles:
                axes = sgrid.parse_axes(self._obj)
                yield _maybe_panel(
                    _format_sgrid(self, axes, rich),
                    title="SGRID",
                    rich=rich,
                )

        yield _maybe_panel(
            _format_coordinates(self, dims, coords, rich),
            title="Coordinates",
            rich=rich,
        )
        if isinstance(self._obj, Dataset):
            yield _maybe_panel(
                _format_data_vars(self, self._obj.data_vars, rich),
                title="Data Variables",
                rich=rich,
            )

    def keys(self) -> set[Hashable]:
        """
        Utility function that returns valid keys for .cf[].

        This is useful for checking whether a key is valid for indexing, i.e.
        that the attributes necessary to allow indexing by that key exist.

        Returns
        -------
        set
            Set of valid key names that can be used with __getitem__ or .cf[key].
        """

        varnames = list(self.axes) + list(self.coordinates)
        varnames.extend(list(self.cell_measures))
        varnames.extend(list(self.standard_names))
        varnames.extend(list(self.cf_roles))
        if isinstance(self._obj, xr.Dataset):
            varnames.extend(list(self.grid_mapping_names))
        else:
            try:
                gmname = self.grid_mapping_name
                varnames.extend(list(gmname))
            except ValueError:
                pass

        return set(varnames)

    @property
    def axes(self) -> dict[str, list[Hashable]]:
        """
        Property that returns a dictionary mapping valid Axis standard names for ``.cf[]``
        to variable names.

        This is useful for checking whether a key is valid for indexing, i.e.
        that the attributes necessary to allow indexing by that key exist.
        However, it will only return the Axis names ``("X", "Y", "Z", "T")``
        present in ``.coords``, not in ``.data_vars``.

        Returns
        -------
        dict
            Dictionary with keys that can be used with ``__getitem__`` or as ``.cf[key]``.
            Keys will be the appropriate subset of ("X", "Y", "Z", "T").
            Values are lists of variable names that match that particular key.
        """
        vardict = {key: _get_coords(self._obj, key) for key in _AXIS_NAMES}

        return {k: sort_maybe_hashable(v) for k, v in vardict.items() if v}

    @property
    def coordinates(self) -> dict[str, list[Hashable]]:
        """
        Property that returns a dictionary mapping valid Coordinate standard names for ``.cf[]``
        to variable names.

        This is useful for checking whether a key is valid for indexing, i.e.
        that the attributes necessary to allow indexing by that key exist.
        However, it will only return the Coordinate names ``("latitude", "longitude", "vertical", "time")``
        present in ``.coords``, not in ``.data_vars``.

        Returns
        -------
        dict
            Dictionary of valid Coordinate names that can be used with ``__getitem__`` or ``.cf[key]``.
            Keys will be the appropriate subset of ``("latitude", "longitude", "vertical", "time")``.
            Values are lists of variable names that match that particular key.

        """
        vardict = {key: _get_coords(self._obj, key) for key in _COORD_NAMES}

        return {k: sort_maybe_hashable(v) for k, v in vardict.items() if v}

    @property
    def cell_measures(self) -> dict[str, list[Hashable]]:
        """
        Property that returns a dictionary mapping valid cell measure standard names for ``.cf[]``
        to variable names.

        This is useful for checking whether a key is valid for indexing, i.e.
        that the attributes necessary to allow indexing by that key exist.

        Returns
        -------
        dict
            Dictionary of valid cell measure names that can be used with ``__getitem__`` or ``.cf[key]``.
        """

        obj = self._obj
        all_attrs = [
            ChainMap(da.attrs, da.encoding).get("cell_measures", "")
            for da in obj.coords.values()
        ]
        if isinstance(obj, DataArray):
            all_attrs += [ChainMap(obj.attrs, obj.encoding).get("cell_measures", "")]
        elif isinstance(obj, Dataset):
            all_attrs += [
                ChainMap(da.attrs, da.encoding).get("cell_measures", "")
                for da in obj.data_vars.values()
            ]
        as_dataset = self._maybe_to_dataset().reset_coords()

        keys = {}
        for attr in set(all_attrs):
            try:
                keys.update(parse_cell_methods_attr(attr))
            except ValueError:
                bad_vars = list(
                    as_dataset.filter_by_attrs(cell_measures=attr).data_vars.keys()
                )
                warnings.warn(
                    f"Ignoring bad cell_measures attribute: {attr} on {bad_vars}.",
                    UserWarning,
                    stacklevel=2,
                )
        measures = {
            key: self._drop_missing_variables(_get_all(self._obj, key)) for key in keys
        }

        return {k: sort_maybe_hashable(set(v)) for k, v in measures.items() if v}

    @property
    def standard_names(self) -> dict[str, list[Hashable]]:
        """
        Returns a dictionary mapping standard names to variable names.

        Returns
        -------
        dict
            Dictionary mapping standard names to variable names.
        """
        if isinstance(self._obj, Dataset):
            variables = self._obj._variables
        elif isinstance(self._obj, DataArray):
            variables = self._obj._coords

        vardict: dict[str, list[Hashable]] = {}
        for k, v in variables.items():
            if "standard_name" in v.attrs:
                std_name = v.attrs["standard_name"]
                vardict[std_name] = vardict.setdefault(std_name, []) + [k]

        return {std: sort_maybe_hashable(v) for std, v in vardict.items()}

    @property
    def cf_roles(self) -> dict[str, list[Hashable]]:
        """
        Returns a dictionary mapping cf_role names to variable names.

        Returns
        -------
        dict
            Dictionary mapping cf_role names to variable names.

        References
        ----------
        Please refer to the CF conventions document : http://cfconventions.org/Data/cf-conventions/cf-conventions-1.8/cf-conventions.html#coordinates-metadata

        Examples
        --------
        >>> import cf_xarray
        >>> from cf_xarray.datasets import dsg
        >>> dsg.cf.cf_roles
        {'profile_id': ['profile'], 'trajectory_id': ['trajectory']}
        """
        if isinstance(self._obj, Dataset):
            variables = self._obj._variables
        elif isinstance(self._obj, DataArray):
            variables = self._obj._coords

        vardict: dict[str, list[Hashable]] = {}
        for k, v in variables.items():
            if "cf_role" in v.attrs:
                role = v.attrs["cf_role"]
                vardict[role] = vardict.setdefault(role, []) + [k]

        return {role_: sort_maybe_hashable(v) for role_, v in vardict.items()}

    def get_associated_variable_names(
        self, name: Hashable, skip_bounds: bool = False, error: bool = True
    ) -> dict[str, list[Hashable]]:
        """
        Returns a dict mapping
            1. "ancillary_variables"
            2. "bounds"
            3. "cell_measures"
            4. "coordinates"
            5. "grid_mapping"
            6. "grid"
        to a list of variable names referred to in the appropriate attribute

        Parameters
        ----------
        name : Hashable
        skip_bounds : bool, optional
        error : bool, optional
            Raise or ignore errors.

        Returns
        -------
        names : dict
            Dictionary with keys "ancillary_variables", "cell_measures", "coordinates", "bounds",
            "grid_mapping", "grid".
        """
        keys = [
            "ancillary_variables",
            "cell_measures",
            "coordinates",
            "bounds",
            "grid_mapping",
            "grid",
        ]

        coords: dict[str, list[Hashable]] = {k: [] for k in keys}
        attrs_or_encoding = ChainMap(self._obj[name].attrs, self._obj[name].encoding)

        coordinates = attrs_or_encoding.get("coordinates", None)
        # Handles case where the coordinates attribute is None
        # This is used to tell xarray to not write a coordinates attribute
        if coordinates:
            coords["coordinates"] = coordinates.split(" ")

        if "cell_measures" in attrs_or_encoding:
            try:
                coords["cell_measures"] = list(
                    parse_cell_methods_attr(attrs_or_encoding["cell_measures"]).values()
                )
            except ValueError as e:
                if error:
                    msg = e.args[0] + " Ignore this error by passing 'error=False'"
                    raise ValueError(msg)
                else:
                    warnings.warn(
                        f"Ignoring bad cell_measures attribute: {attrs_or_encoding['cell_measures']}",
                        UserWarning,
                    )
                    coords["cell_measures"] = []

        if (
            isinstance(self._obj, Dataset)
            and "ancillary_variables" in attrs_or_encoding
        ):
            coords["ancillary_variables"] = attrs_or_encoding[
                "ancillary_variables"
            ].split(" ")

        if not skip_bounds:
            if "bounds" in attrs_or_encoding:
                coords["bounds"] = [attrs_or_encoding["bounds"]]
            for dim in self._obj[name].dims:
                dbounds = self._obj[dim].attrs.get("bounds", None)
                if dbounds:
                    coords["bounds"].append(dbounds)

        if "grid" in attrs_or_encoding:
            coords["grid"] = [attrs_or_encoding["grid"]]

        if "grid_mapping" in attrs_or_encoding:
            coords["grid_mapping"] = [attrs_or_encoding["grid_mapping"]]

        allvars = itertools.chain(*coords.values())
        missing = set(allvars) - set(self._maybe_to_dataset()._variables)
        if missing:
            if OPTIONS["warn_on_missing_variables"]:
                warnings.warn(
                    f"Variables {missing!r} not found in object but are referred to in the CF attributes.",
                    UserWarning,
                )
            for k, v in coords.items():
                for m in missing:
                    if m in v:
                        v.remove(m)
                        coords[k] = v

        return coords

    def _maybe_to_dataset(self, obj=None) -> Dataset:
        if obj is None:
            obj = self._obj
        if isinstance(self._obj, DataArray):
            return obj._to_temp_dataset()
        else:
            return obj

    def _maybe_to_dataarray(self, obj=None):
        if obj is None:
            obj = self._obj
        if isinstance(self._obj, DataArray):
            return self._obj._from_temp_dataset(obj)
        else:
            return obj

    def rename_like(
        self,
        other: DataArray | Dataset,
        skip: str | Iterable[str] | None = None,
    ) -> DataArray | Dataset:
        """
        Renames variables in object to match names of like-variables in ``other``.

        "Likeness" is determined by variables sharing similar attributes. If
        cf_xarray can identify a single "longitude" variable in both this object and
        ``other``, that variable will be renamed to match the "longitude" variable in
        ``other``.

        For now, this function only matches ``("latitude", "longitude", "vertical", "time")``

        Parameters
        ----------
        other : DataArray, Dataset
            Variables will be renamed to match variable names in this xarray object
        skip : str, Iterable[str], optional
            Limit the renaming excluding
            ("axes", "bounds", cell_measures", "coordinates", "standard_names")
            or a subset thereof.

        Returns
        -------
        DataArray or Dataset
            with renamed variables
        """
        if skip is None:
            skip_iter = []
        elif isinstance(skip, str):
            skip_iter = [skip]
        else:
            skip_iter = list(skip)

        ourkeys = self.keys()
        theirkeys = other.cf.keys()

        good_keys = ourkeys & theirkeys
        keydict = {}
        for key in good_keys:
            ours = set(apply_mapper(_get_all, self._obj, key))
            theirs = set(apply_mapper(_get_all, other, key))
            for attr in skip_iter:
                ours.difference_update(getattr(self, attr).get(key, []))
                theirs.difference_update(getattr(other.cf, attr).get(key, []))
            if ours and theirs:
                keydict[key] = dict(ours=list(ours), theirs=list(theirs))

        def get_renamer_and_conflicts(keydict):
            conflicts = {}
            for k0, v0 in keydict.items():
                if len(v0["ours"]) > 1 or len(v0["theirs"]) > 1:
                    conflicts[k0] = v0
                    continue
                for v1 in keydict.values():
                    # Conflicts have same ours but different theirs or vice versa
                    if (v0["ours"] == v1["ours"]) != (v0["theirs"] == v1["theirs"]):
                        conflicts[k0] = v0
                        break

            renamer = {
                v["ours"][0]: v["theirs"][0]
                for k, v in keydict.items()
                if k not in conflicts and v["ours"][0] != v["theirs"][0]
            }

            return renamer, conflicts

        # Run get_renamer_and_conflicts twice.
        # The second time add the bounds associated with variables to rename
        renamer, conflicts = get_renamer_and_conflicts(keydict)
        if "bounds" not in skip_iter:
            for k, v in renamer.items():
                ours = set(getattr(self, "bounds", {}).get(k, []))
                theirs = set(getattr(other.cf, "bounds", {}).get(v, []))
                if ours and theirs:
                    ours.update(keydict.get(k, {}).get("ours", []))
                    theirs.update(keydict.get(k, {}).get("theirs", []))
                    keydict[k] = dict(ours=list(ours), theirs=list(theirs))
            renamer, conflicts = get_renamer_and_conflicts(keydict)

        # Rename and warn
        if conflicts:
            warnings.warn(
                "Conflicting variables skipped:\n"
                + "\n".join(
                    [
                        f"{sorted(v['ours'])}: {sorted(v['theirs'])} ({k})"
                        for k, v in sorted(
                            conflicts.items(), key=lambda item: sorted(item[1]["ours"])
                        )
                    ]
                ),
                UserWarning,
            )
        newobj = self._obj.rename(renamer)

        # rename variable names in the attributes
        # if present
        ds = self._maybe_to_dataset(newobj)
        for _, variable in ds.variables.items():
            for attr in ("bounds", "coordinates", "cell_measures"):
                if attr == "cell_measures":
                    varlist = [
                        f"{k}: {renamer.get(v, v)}"
                        for k, v in parse_cell_methods_attr(
                            variable.attrs.get(attr, "")
                        ).items()
                    ]
                else:
                    varlist = [
                        renamer.get(var, var)
                        for var in variable.attrs.get(attr, "").split()
                    ]

                if varlist:
                    variable.attrs[attr] = " ".join(varlist)
        return self._maybe_to_dataarray(ds)

    def guess_coord_axis(self, verbose: bool = False) -> DataArray | Dataset:
        """
        Automagically guesses X, Y, Z, T, latitude, longitude, and adds
        appropriate attributes. Uses regexes from Metpy and inspired by Iris
        function of same name.

        Existing attributes will not be modified.

        Parameters
        ----------
        verbose : bool
            Print extra info to screen

        Returns
        -------
        DataArray or Dataset
            with appropriate attributes added
        """
        obj = self._obj.copy(deep=False)
        for var in obj.coords.variables:
            var_is_coord = any(var in val for val in obj.cf.coordinates.values())
            if not var_is_coord and obj[var].ndim == 1 and _is_datetime_like(obj[var]):
                if verbose:
                    print(
                        f"I think {var!r} is of type 'time'. It has a datetime-like type."
                    )
                obj[var].attrs = dict(ChainMap(obj[var].attrs, ATTRS["time"]))
                continue  # prevent second detection

            for name, pattern in regex.items():
                var_is_axis = any(var in val for val in obj.cf.axes.values())
                var_is_coord = any(var in val for val in obj.cf.coordinates.values())
                if (name in _AXIS_NAMES and var_is_axis) or (
                    name in _COORD_NAMES and var_is_coord
                ):
                    continue  # skip known axes/coordinates and prevent multiple guesses
                # match variable names
                if pattern.match(var.lower()):
                    if verbose:
                        print(
                            f"I think {var!r} is of type {name!r}. It matched {pattern!r}"
                        )
                    obj[var].attrs = dict(ChainMap(obj[var].attrs, ATTRS[name]))
        return obj

    def drop(self, *args, **kwargs):
        raise NotImplementedError(
            "cf-xarray does not support .drop."
            "Please use .cf.drop_vars or .cf.drop_sel as appropriate."
        )

    def stack(self, dimensions=None, **dimensions_kwargs):
        # stack needs to rewrite the _values_ of a dict
        # our other machinery rewrites the _keys_ of a dict
        # This seems somewhat rare, so do it explicitly for now

        if dimensions is None:
            dimensions = dimensions_kwargs
        for key, values in dimensions.items():
            updates = [
                apply_mapper(
                    (_single(_get_dims),), self._obj, v, error=True, default=[v]
                )
                for v in values
            ]
            dimensions.update({key: tuple(itertools.chain(*updates))})
        return self._obj.stack(dimensions)

    def differentiate(
        self, coord, *xr_args, positive_upward: bool = False, **xr_kwargs
    ):
        """
        Differentiate an xarray object.

        Parameters
        ----------
        positive_upward : optional, bool
            Change sign of the derivative based on the ``"positive"`` attribute of ``coord``
            so that positive values indicate increasing upward.
            If ``positive=="down"``, then multiplied by -1.

        Notes
        -----
        ``xr_args``, ``xr_kwargs`` are passed directly to the underlying xarray function.

        See Also
        --------
        DataArray.cf.differentiate
        Dataset.cf.differentiate
        xarray.DataArray.differentiate : underlying xarray function
        xarray.Dataset.differentiate : underlying xarray function
        """
        coord = apply_mapper(
            (_single(_get_coords),), self._obj, coord, error=False, default=[coord]
        )[0]
        result = self._obj.differentiate(coord, *xr_args, **xr_kwargs)
        if positive_upward:
            coord = self._obj[coord]
            attrs = coord.attrs
            if "positive" not in attrs:
                raise ValueError(
                    f"positive_upward=True and 'positive' attribute not present on {coord.name}"
                )
            if attrs["positive"] not in ["up", "down"]:
                raise ValueError(
                    f"positive_upward=True and received attrs['positive']={attrs['positive']}. Expected one of ['up', 'down'] "
                )
            if attrs["positive"] == "down":
                result *= -1
        return result

    def add_canonical_attributes(
        self,
        override: bool = False,
        skip: Hashable | Iterable[Hashable] | None = None,
        verbose: bool = False,
        source=None,
    ) -> Dataset | DataArray:
        """
        Add canonical CF attributes to variables with standard names.
        Attributes are parsed from the official CF standard name table [1]_.
        This function adds an entry to the "history" attribute.

        Parameters
        ----------
        override : bool
            Override existing attributes.
        skip : str, iterable, optional
            Attribute(s) to skip: ``{"units", "grib", "amip", "description"}``.
        verbose : bool
            Print added attributes to screen.
        source : optional
            Path of `cf-standard-name-table.xml` or file object containing XML data.
            If ``None``, use the default version associated with ``cf-xarray``.

        Returns
        -------
        DataArray or Dataset with attributes added.

        Notes
        -----
        The ``"units"`` attribute is never added to datetime-like variables.

        References
        ----------
        .. [1] https://cfconventions.org/standard-names.html
        """

        # Arguments to add to history
        args = ", ".join([f"{k!s}={v!r}" for k, v in locals().items() if k != "self"])

        # Defaults
        skip_ = [skip] if isinstance(skip, Hashable) else (skip or [])

        # Parse table
        info, table, aliases = parse_cf_standard_name_table(source)

        # Loop over standard names
        ds = self._maybe_to_dataset().copy(deep=False)
        attrs_to_print: dict = {}
        for std_name, var_names in ds.cf.standard_names.items():

            # Loop over variable names
            for var_name in var_names:
                old_attrs = ds[var_name].attrs
                std_name = aliases.get(std_name, std_name)
                new_attrs = table.get(std_name, {})

                # Loop over attributes
                for key, value in new_attrs.items():
                    if (
                        value
                        and key not in skip_
                        and (override or key not in old_attrs)
                    ):

                        # Don't add units to time variables (e.g., datetime64, ...)
                        if key == "units" and _is_datetime_like(ds[var_name]):
                            continue

                        # Add attribute
                        ds[var_name].attrs[key] = value

                        # Build verbose dictionary
                        if verbose:
                            attrs_to_print.setdefault(var_name, {})
                            attrs_to_print[var_name][key] = value

        if verbose:
            # Info
            strings = ["CF Standard Name Table info:"]
            for key, value in info.items():
                strings.append(f"- {key}: {value}")

            # Attributes added
            strings.append("\nAttributes added:")
            for varname, attrs in attrs_to_print.items():
                strings.append(f"- {varname}:")
                for key, value in attrs.items():
                    strings.append(f"    * {key}: {value}")
                strings.append("")

            print("\n".join(strings))

        # Prepend history
        now = datetime.now().ctime()
        method_name = inspect.stack()[0][3]
        version = _get_version()
        table_version = info["version_number"]
        history = (
            f"{now}:"
            f" cf.{method_name}({args})"
            f" [cf-xarray {version}, cf-standard-name-table {table_version}]\n"
        )
        obj = self._maybe_to_dataarray(ds)
        obj.attrs["history"] = history + obj.attrs.get("history", "")

        return obj


@xr.register_dataset_accessor("cf")
class CFDatasetAccessor(CFAccessor):
    def __getitem__(self, key: Hashable | Iterable[Hashable]) -> DataArray | Dataset:
        """
        Index into a Dataset making use of CF attributes.

        Parameters
        ----------
        key: str, Iterable[str], optional
            One of
              - axes names: "X", "Y", "Z", "T"
              - coordinate names: "longitude", "latitude", "vertical", "time"
              - cell measures: "area", "volume", or other names present in the \
                             ``cell_measures`` attribute
              - standard names: names present in ``standard_name`` attribute
              - cf roles: 'timeseries_id', 'profile_id', 'trajectory_id', 'mesh_topology', 'grid_topology'
              - grid mappings: 'grid_mapping' or a grid_mapping_name like 'rotated_latitude_longitude'

        Returns
        -------
        DataArray or Dataset
          ``Dataset.cf[str]`` will return a DataArray, \
          ``Dataset.cf[List[str]]``` will return a Dataset.

        Notes
        -----
        In all cases, associated CF variables will be attached as coordinate variables
        by parsing attributes such as ``bounds``, ``ancillary_variables``, etc.

        ``bounds`` variables will not be attached when a DataArray is returned. This
        is a limitation of the xarray data model.

        Add additional keys by specifying "custom criteria". See :ref:`custom_criteria` for more.
        """
        return _getitem(self, key)

    @property
    def formula_terms(self) -> dict[Hashable, dict[str, str]]:
        """
        Property that returns a dictionary mapping the parametric coordinate's name
        to a dictionary that maps "standard term names" to actual variable names.

        Returns
        -------
        dict
            Dictionary of the form ``{parametric_coord_name: {standard_term_name: variable_name}}``

        References
        ----------
        Please refer to the CF conventions document :
          1. http://cfconventions.org/Data/cf-conventions/cf-conventions-1.8/cf-conventions.html#parametric-vertical-coordinate
          2. http://cfconventions.org/Data/cf-conventions/cf-conventions-1.8/cf-conventions.html#parametric-v-coord.

        Examples
        --------
        >>> import cf_xarray
        >>> from cf_xarray.datasets import romsds

        The ``s_rho`` DataArray is an example of a parametric vertical coordinate.

        >>> romsds.s_rho
        <xarray.DataArray 's_rho' (s_rho: 30)>
        array([-0.983333, -0.95    , -0.916667, -0.883333, -0.85    , -0.816667,
               -0.783333, -0.75    , -0.716667, -0.683333, -0.65    , -0.616667,
               -0.583333, -0.55    , -0.516667, -0.483333, -0.45    , -0.416667,
               -0.383333, -0.35    , -0.316667, -0.283333, -0.25    , -0.216667,
               -0.183333, -0.15    , -0.116667, -0.083333, -0.05    , -0.016667])
        Coordinates:
          * s_rho       (s_rho) float64 -0.9833 -0.95 -0.9167 ... -0.05 -0.01667
            hc          float64 20.0
            h           float64 603.9
            Vtransform  float64 2.0
            Cs_r        (s_rho) float64 -0.933 -0.8092 -0.6988 ... -0.0005206 -5.758e-05
        Attributes:
            long_name:      S-coordinate at RHO-points
            valid_min:      -1.0
            valid_max:      0.0
            standard_name:  ocean_s_coordinate_g2
            formula_terms:  s: s_rho C: Cs_r eta: zeta depth: h depth_c: hc
            field:          s_rho, scalar

        Now access the formula terms

        >>> romsds.cf.formula_terms
        {'s_rho': {'s': 's_rho', 'C': 'Cs_r', 'eta': 'zeta', 'depth': 'h', 'depth_c': 'hc'}}
        """
        results = {}
        for dim in _get_dims(self._obj, "Z"):
            terms = self._obj[dim].cf.formula_terms
            variables = self._drop_missing_variables(list(terms.values()))
            terms_dict: dict[str, str] = {
                key: val for key, val in terms.items() if val in variables
            }
            if terms_dict:
                results[dim] = terms_dict

        return results

    @property
    def bounds(self) -> dict[Hashable, list[Hashable]]:
        """
        Property that returns a dictionary mapping keys
        to the variable names of their bounds.

        Returns
        -------
        dict
            Dictionary mapping keys to the variable names of their bounds.

        See Also
        --------
        Dataset.cf.get_bounds_dim_name

        Examples
        --------
        >>> from cf_xarray.datasets import mollwds
        >>> mollwds.cf.bounds
        {'lat': ['lat_bounds'], 'latitude': ['lat_bounds'], 'lon': ['lon_bounds'], 'longitude': ['lon_bounds']}
        """

        obj = self._obj
        keys = self.keys() | set(obj.variables)

        vardict = {
            key: self._drop_missing_variables(
                apply_mapper(_get_bounds, obj, key, error=False)
            )
            for key in keys
        }

        return {k: sort_maybe_hashable(v) for k, v in vardict.items() if v}

    def get_bounds(self, key: Hashable) -> DataArray | Dataset:
        """
        Get bounds variable corresponding to key.

        Parameters
        ----------
        key : str
            Name of variable whose bounds are desired

        Returns
        -------
        DataArray
        """

        results = self.bounds.get(key, [])
        if not results:
            raise KeyError(f"No results found for {key!r}.")

        return self._obj[results[0] if len(results) == 1 else results]

    def get_bounds_dim_name(self, key: Hashable) -> Hashable:
        """
        Get bounds dim name for variable corresponding to key.

        Parameters
        ----------
        key : str
            Name of variable whose bounds dimension name is desired.

        Returns
        -------
        str
        """
        crd = self[key]
        bounds = self.get_bounds(key)
        bounds_dims = set(bounds.dims) - set(crd.dims)
        assert len(bounds_dims) == 1
        bounds_dim = bounds_dims.pop()
        assert self._obj.sizes[bounds_dim] in [2, 4]
        return bounds_dim

    def add_bounds(
        self,
        keys: str | Iterable[str],
        *,
        dim: str | Iterable[str] | None = None,
        output_dim: str = "bounds",
    ):
        """
        Returns a new object with bounds variables. The bounds values are guessed assuming
        equal spacing on either side of a coordinate label. The linear estimation is only a
        coarse approximation, especially 2D bounds on curvilinear grids. It is always better to use
        bounds generated as part of the grid creation process. This method is purely for convenience.

        Parameters
        ----------
        keys : str or Iterable[str]
            Either a single variable name or a list of variable names.
        dim : str or Iterable[str], optional
            Core dimension(s) along which to estimate bounds. For 2D bounds, it can
            be a list of 2 dimension names.
        output_dim : str
            The name of the bounds dimension to add.

        Returns
        -------
        DataArray or Dataset
            with bounds variables added and appropriate "bounds" attribute set.

        Raises
        ------
        KeyError

        Notes
        -----
        The bounds variables are automatically named ``f"{var}_bounds"`` where ``var``
        is a variable name.

        Examples
        --------
        >>> from cf_xarray.datasets import airds
        >>> airds.cf.bounds
        {}
        >>> updated = airds.cf.add_bounds("time")
        >>> updated.cf.bounds
        {'T': ['time_bounds'], 'time': ['time_bounds']}
        """
        if isinstance(keys, str):
            keys = [keys]

        variables = set()
        for key in keys:
            variables.update(
                apply_mapper(_get_all, self._obj, key, error=False, default=[key])
            )

        obj = self._maybe_to_dataset(self._obj.copy(deep=False))

        bad_vars: set[str] = variables - set(obj.variables)
        if bad_vars:
            msg = f"{bad_vars!r} are not variables in the underlying object."
            dims_no_idx = bad_vars.intersection(obj.dims)
            if dims_no_idx:
                msg += f" {dims_no_idx!r} are dimensions with no index."
            raise ValueError(msg)

        for var in variables:
            bname = f"{var}_bounds"
            if bname in obj.variables:
                raise ValueError(f"Bounds variable name {bname!r} will conflict!")
            out = _guess_bounds(
                obj[var].reset_coords(drop=True), dim=dim, out_dim=output_dim
            )
            if output_dim in obj.dims and (new := out[output_dim].size) != (
                old := obj[output_dim].size
            ):
                raise ValueError(
                    f"The `{output_dim}` dimension already exists but has a different length than the new one "
                    f"({old} vs {new}). Please provide another bound dimension name with `output_dim`."
                )
            obj.coords[bname] = out
            obj[var].attrs["bounds"] = bname

        return self._maybe_to_dataarray(obj)

    def bounds_to_vertices(
        self,
        keys: Hashable | Iterable[Hashable] | None = None,
        order: str | None = "counterclockwise",
    ) -> Dataset:
        """
        Convert bounds variable to vertices.

        There 2 covered cases:
         - 1D coordinates, with bounds of shape (N, 2),
           converted to vertices of shape (N+1,)
         - 2D coordinates, with bounds of shape (N, M, 4).
           converted to vertices of shape (N+1, M+1).

        Parameters
        ----------
        keys : str or Iterable[str], optional
            The names of the variables whose bounds are to be converted to vertices.
            If not given, converts all available bounds within self.cf.keys().
        order : {'counterclockwise', 'clockwise', None}
            Valid for 2D coordinates only (bounds of shape (N, M, 4), ignored otherwise.
            Order the bounds are given in, assuming that ax0-ax1-upward is a right
            handed coordinate system, where ax0 and ax1 are the two first dimensions of
            the variable. If None, the counterclockwise version is computed and then
            verified. If the check fails the clockwise version is returned.

        Returns
        -------
        Dataset
            Copy of the dataset with added vertices variables.
            Either of shape (N+1,) or (N+1, M+1). New vertex dimensions are named
            from the initial dimension and suffix "_vertices". Variables with similar
            names are overwritten.

        Raises
        ------
        ValueError
            If any of the keys given doesn't corresponds to existing bounds.

        Notes
        -----
        Getting the correct axes "order" is tricky. There are no real standards for
        dimension names or even axes order, even though the CF conventions mentions the
        ax0-ax1-upward (counterclockwise bounds) as being the default. Moreover, xarray can
        tranpose data without raising any warning or error, which make attributes
        unreliable.

        References
        ----------
        Please refer to the CF conventions document : http://cfconventions.org/Data/cf-conventions/cf-conventions-1.8/cf-conventions.html#cell-boundaries.
        """
        if keys is None:
            coords = tuple(self.keys())
        elif isinstance(keys, Hashable):
            coords = (keys,)
        else:
            coords = tuple(keys)

        obj = self._maybe_to_dataset(self._obj.copy(deep=False))

        for coord in coords:
            try:
                bounds = self.get_bounds(coord)
            except KeyError as exc:
                if keys is not None:
                    raise ValueError(
                        f"vertices are computed from bounds but given key {coord} did not correspond to existing bounds."
                    ) from exc
            else:
                assert isinstance(bounds, DataArray)
                name = f"{self[coord].name}_vertices"
                obj = obj.assign(  # Overwrite any variable with the same name.
                    {
                        name: bounds_to_vertices(
                            bounds,
                            bounds_dim=list(set(bounds.dims) - set(self[coord].dims))[
                                0
                            ],
                            order=order,
                        )
                    }
                )
        return obj

    @property
    def grid_mapping_names(self) -> dict[str, list[str]]:
        """
        Property that returns a dictionary mapping the CF grid mapping name
        to the variable name containing the grid mapping attributes.

        Returns
        -------
        dict
            Dictionary mapping the CF grid mapping name to the grid mapping variable name.

        See Also
        --------
        DataArray.cf.grid_mapping

        References
        ----------
        Please refer to the CF conventions document : https://cfconventions.org/Data/cf-conventions/cf-conventions-1.10/cf-conventions.html#grid-mappings-and-projections

        For a list of valid grid_mapping names, refer to: https://cfconventions.org/Data/cf-conventions/cf-conventions-1.10/cf-conventions.html#appendix-grid-mappings

        Examples
        --------
        >>> from cf_xarray.datasets import rotds
        >>> rotds.cf.grid_mapping_names
        {'rotated_latitude_longitude': ['rotated_pole']}
        """

        obj = self._obj
        keys = set(obj.variables)

        vardict = {
            key: obj.variables[key].attrs["grid_mapping_name"]
            for key in keys
            if "grid_mapping_name" in obj.variables[key].attrs
        }

        results = {}
        for k, v in vardict.items():
            if v not in results:
                results[v] = [k]
            else:
                results[v].append(k)
        return results

    def decode_vertical_coords(self, *, outnames=None, prefix=None):
        """
        Decode parameterized vertical coordinates in place.

        Parameters
        ----------
        outnames : dict, optional
            Keys of outnames are the input sigma/s coordinate variable name and
            the values are the name to use for the associated vertical coordinate.
        prefix : str, optional
            Prefix for newly created z variables.
            E.g. ``s_rho`` becomes ``z_rho``

        Returns
        -------
        None

        Notes
        -----
        Will only decode when the ``formula_terms`` and ``standard_name`` attributes
        are set on the parameter (e.g ``s_rho`` )

        Currently only supports ``ocean_s_coordinate_g1``, ``ocean_s_coordinate_g2``,
        and ``ocean_sigma_coordinate``.

        .. warning::
           Very lightly tested. Please double check the results.

        See Also
        --------
        Dataset.cf.formula_terms
        """
        ds = self._obj

        requirements = {
            "ocean_s_coordinate_g1": {"depth_c", "depth", "s", "C", "eta"},
            "ocean_s_coordinate_g2": {"depth_c", "depth", "s", "C", "eta"},
            "ocean_sigma_coordinate": {"sigma", "eta", "depth"},
        }

        allterms = self.formula_terms
        for dim in allterms:
            if prefix is None:
                assert (
                    outnames is not None
                ), "if prefix is None, outnames must be provided"
                # set outnames here
                try:
                    zname = outnames[dim]
                except KeyError:
                    raise KeyError("Your `outnames` need to include a key of `dim`.")

            else:
                warnings.warn(
                    "`prefix` is being deprecated; use `outnames` instead.",
                    DeprecationWarning,
                )
                suffix = dim.split("_")
                zname = f"{prefix}_" + "_".join(suffix[1:])

            if "standard_name" not in ds[dim].attrs:
                continue
            stdname = ds[dim].attrs["standard_name"]

            # map "standard" formula term names to actual variable names
            terms = {}
            for key, value in allterms[dim].items():
                if value not in ds:
                    raise KeyError(
                        f"Variable {value!r} is required to decode coordinate for {dim!r}"
                        " but it is absent in the Dataset."
                    )
                terms[key] = ds[value]

            absent_terms = requirements[stdname] - set(terms)
            if absent_terms:
                raise KeyError(f"Required terms {absent_terms} absent in dataset.")

            if stdname == "ocean_s_coordinate_g1":
                # S(k,j,i) = depth_c * s(k) + (depth(j,i) - depth_c) * C(k)
                S = (
                    terms["depth_c"] * terms["s"]
                    + (terms["depth"] - terms["depth_c"]) * terms["C"]
                )

                # z(n,k,j,i) = S(k,j,i) + eta(n,j,i) * (1 + S(k,j,i) / depth(j,i))
                ztemp = S + terms["eta"] * (1 + S / terms["depth"])

            elif stdname == "ocean_s_coordinate_g2":
                # make sure all necessary terms are present in terms
                # (depth_c * s(k) + depth(j,i) * C(k)) / (depth_c + depth(j,i))
                S = (terms["depth_c"] * terms["s"] + terms["depth"] * terms["C"]) / (
                    terms["depth_c"] + terms["depth"]
                )

                # z(n,k,j,i) = eta(n,j,i) + (eta(n,j,i) + depth(j,i)) * S(k,j,i)
                ztemp = terms["eta"] + (terms["eta"] + terms["depth"]) * S

            elif stdname == "ocean_sigma_coordinate":
                # z(n,k,j,i) = eta(n,j,i) + sigma(k)*(depth(j,i)+eta(n,j,i))
                ztemp = terms["eta"] + terms["sigma"] * (terms["depth"] + terms["eta"])

            else:
                raise NotImplementedError(
                    f"Coordinate function for {stdname!r} not implemented yet. Contributions welcome!"
                )

            ds.coords[zname] = ztemp


@xr.register_dataarray_accessor("cf")
class CFDataArrayAccessor(CFAccessor):
    @property
    def formula_terms(self) -> dict[str, str]:
        """
        Property that returns a dictionary mapping the parametric coordinate's name
        to a dictionary that maps "standard term names" to actual variable names.

        Returns
        -------
        dict
            Dictionary of the form ``{parametric_coord_name: {standard_term_name: variable_name}}``

        References
        ----------
        Please refer to the CF conventions document :
          1. http://cfconventions.org/Data/cf-conventions/cf-conventions-1.8/cf-conventions.html#parametric-vertical-coordinate
          2. http://cfconventions.org/Data/cf-conventions/cf-conventions-1.8/cf-conventions.html#parametric-v-coord.

        Examples
        --------
        >>> import cf_xarray
        >>> from cf_xarray.datasets import romsds

        The ``s_rho`` DataArray is an example of a parametric vertical coordinate.

        >>> romsds.s_rho
        <xarray.DataArray 's_rho' (s_rho: 30)>
        array([-0.983333, -0.95    , -0.916667, -0.883333, -0.85    , -0.816667,
               -0.783333, -0.75    , -0.716667, -0.683333, -0.65    , -0.616667,
               -0.583333, -0.55    , -0.516667, -0.483333, -0.45    , -0.416667,
               -0.383333, -0.35    , -0.316667, -0.283333, -0.25    , -0.216667,
               -0.183333, -0.15    , -0.116667, -0.083333, -0.05    , -0.016667])
        Coordinates:
          * s_rho       (s_rho) float64 -0.9833 -0.95 -0.9167 ... -0.05 -0.01667
            hc          float64 20.0
            h           float64 603.9
            Vtransform  float64 2.0
            Cs_r        (s_rho) float64 -0.933 -0.8092 -0.6988 ... -0.0005206 -5.758e-05
        Attributes:
            long_name:      S-coordinate at RHO-points
            valid_min:      -1.0
            valid_max:      0.0
            standard_name:  ocean_s_coordinate_g2
            formula_terms:  s: s_rho C: Cs_r eta: zeta depth: h depth_c: hc
            field:          s_rho, scalar

        Now access the formula terms

        >>> romsds.s_rho.cf.formula_terms
        {'s': 's_rho', 'C': 'Cs_r', 'eta': 'zeta', 'depth': 'h', 'depth_c': 'hc'}
        """
        da = self._obj
        if "formula_terms" not in ChainMap(da.attrs, da.encoding):
            var = da[_single(_get_dims)(da, "Z")[0]]
        else:
            var = da

        terms = {}
        formula_terms = ChainMap(var.attrs, var.encoding).get("formula_terms", "")
        for mapping in re.sub(r"\s*:\s*", ":", formula_terms).split():
            key, value = mapping.split(":")
            terms[key] = value
        return terms

    @property
    def grid_mapping_name(self) -> str:
        """
        Get CF grid mapping name associated with this variable.

        Parameters
        ----------
        key : str
            Name of variable whose grid_mapping name is desired.

        Returns
        -------
        str
            CF Name of the associated grid mapping.

        See Also
        --------
        Dataset.cf.grid_mapping_names

        Examples
        --------
        >>> from cf_xarray.datasets import rotds
        >>> rotds.cf["temp"].cf.grid_mapping_name
        'rotated_latitude_longitude'

        """

        da = self._obj

        attrs_or_encoding = ChainMap(da.attrs, da.encoding)
        grid_mapping = attrs_or_encoding.get("grid_mapping", None)
        if not grid_mapping:
            raise ValueError("No 'grid_mapping' attribute present.")

        grid_mapping_var = da[grid_mapping]
        return grid_mapping_var.attrs["grid_mapping_name"]

    def __getitem__(self, key: Hashable | Iterable[Hashable]) -> DataArray:
        """
        Index into a DataArray making use of CF attributes.

        Parameters
        ----------
        key: str, Iterable[str], optional
            One of
              - axes names: "X", "Y", "Z", "T"
              - coordinate names: "longitude", "latitude", "vertical", "time"
              - cell measures: "area", "volume", or other names present in the \
                             ``cell_measures`` attribute
              - standard names: names present in ``standard_name`` attribute of \
                coordinate variables
              - cf roles: 'timeseries_id', 'profile_id', 'trajectory_id', 'mesh_topology', 'grid_topology'
              - grid mappings: 'grid_mapping' or a grid_mapping_name like 'rotated_latitude_longitude'

        Returns
        -------
        DataArray

        Raises
        ------
        KeyError
          ``DataArray.cf[List[str]]`` will raise KeyError.

        Notes
        -----
        Associated CF variables will be attached as coordinate variables
        by parsing attributes such as ``cell_measures``, ``coordinates`` etc.

        Add additional keys by specifying "custom criteria". See :ref:`custom_criteria` for more.
        """

        if not isinstance(key, Hashable):
            raise KeyError(
                f"Cannot use an Iterable of keys with DataArrays. Expected a single string. Received {key!r} instead."
            )

        return _getitem(self, key)

    def __eq__(self, other: object):
        """
        Compare flag values against `other`.

        `other` must be in the 'flag_meanings' attribute.
        """
        if other not in self.flags.data_vars:
            raise KeyError(
                f"Flag meaning {other!r} not in known meanings "
                f"{list(self.flags.data_vars)!r}"
            )
        return self.flags[other]

    def __ne__(self, other: object):
        """
        Compare flag values against `other`.

        `other` must be in the 'flag_meanings' attribute.
        """
        if other not in self.flags.data_vars:
            raise KeyError(
                f"Flag meaning {other!r} not in known meanings "
                f"{list(self.flags.data_vars)!r}"
            )
        return ~self.flags[other]

    @property
    def flags(self) -> Dataset:
        """
        Dataset containing boolean masks of available flags.
        """
        return self._extract_flags()

    def _extract_flags(self, flags: Sequence[Hashable] | None = None) -> Dataset:
        """
        Return dataset of boolean mask(s) corresponding to `flags`.

        Parameters
        ----------
        flags: Sequence[str]
            Flags to extract. If empty (string or list), return all flags in
            `flag_meanings`.
        """
        flag_dict = create_flag_dict(self._obj)

        if flags is None:
            flags = tuple(flag_dict.keys())

        out = {}  # Output arrays

        masks = []  # Bitmasks and values for asked flags
        values = []
        flags_reduced = []  # Flags left after removing mutually excl. flags
        for flag in flags:
            if flag not in flag_dict:
                raise ValueError(
                    f"Flag meaning {flag!r} is not in known meanings {list(flag_dict.keys())!r}"
                )
            mask, value = flag_dict[flag]
            if mask is None:
                out[flag] = self._obj == value
            else:
                masks.append(mask)
                values.append(value)
                flags_reduced.append(flag)

        if len(masks) > 0:  # If independant masks are left
            # We cast both masks and flag variable as integers to make the
            # bitwise comparison. We could probably restrict the integer size
            # but it's difficult to make it safely for mixed type flags.
            bit_mask = DataArray(masks, dims=["_mask"]).astype("i")
            x = self._obj.astype("i")
            bit_comp = x & bit_mask

            for i, (flag, value) in enumerate(zip(flags_reduced, values)):
                bit = bit_comp.isel(_mask=i)
                if value is not None:
                    out[flag] = bit == value
                else:
                    out[flag] = bit.astype(bool)

        return Dataset(out)

    def isin(self, test_elements):
        """
        Test each value in the array for whether it is in test_elements.

        Parameters
        ----------
        test_elements : array_like, 1D
            The values against which to test each value of `element`.

        Returns
        -------
        isin : DataArray
            Has the same type and shape as this object, but with a bool dtype.
        """
        flags_masks = self.flags.drop_vars(
            [v for v in self.flags.data_vars if v not in test_elements]
        )
        if len(flags_masks) == 0:
            out = self.copy().astype(bool)
            out.attrs = {}
            out[:] = False
            return out
        # Merge into a single DataArray
        flags_masks = xr.concat(flags_masks.data_vars.values(), dim="_flags")
        return flags_masks.any(dim="_flags").rename(self._obj.name)

    @property
    def is_flag_variable(self) -> bool:
        """
        Returns True if the DataArray satisfies CF conventions for flag variables.

        Returns
        -------
        bool
        """
        if (
            isinstance(self._obj, DataArray)
            and "flag_meanings" in self._obj.attrs
            and ("flag_values" in self._obj.attrs or "flag_masks" in self._obj.attrs)
        ):
            return True
        else:
            return False<|MERGE_RESOLUTION|>--- conflicted
+++ resolved
@@ -1095,9 +1095,6 @@
     def __setstate__(self, d):
         self.__dict__ = d
 
-<<<<<<< HEAD
-    def _drop_missing_variables(self, variables: list[str]) -> list[str]:
-=======
     def _assert_valid_other_comparison(self, other):
         flag_dict = create_flag_dict(self._obj)
         if other not in flag_dict:
@@ -1203,7 +1200,6 @@
         return self._obj.isin(mapped_test_elements)
 
     def _drop_missing_variables(self, variables: list[Hashable]) -> list[Hashable]:
->>>>>>> ce9cd5a3
         if isinstance(self._obj, Dataset):
             good_names = set(self._obj._variables)
         elif isinstance(self._obj, DataArray):
@@ -1460,53 +1456,9 @@
         #     if conventions:
         #         yield _format_conventions(conventions, rich)
 
-        text = ""
-
         if isinstance(self._obj, DataArray) and self._obj.cf.is_flag_variable:
-<<<<<<< HEAD
-            text = "CF Flag variable"
-            try:
-                flag_dict = create_flag_dict(self._obj)
-            except ValueError:
-                text += " - INVALID MAPPING\n\n"
-            else:
-                masks = [m for m, _ in flag_dict.values()]
-                repeated_masks = {m for m in masks if masks.count(m) > 1}
-                excl_flags = [
-                    f for f, (m, v) in flag_dict.items() if m in repeated_masks
-                ]
-                indep_flags = [
-                    f
-                    for f, (m, _) in flag_dict.items()
-                    if m is not None and m not in repeated_masks
-                ]
-                if indep_flags:
-                    text += f"\n\tIndependent flags: {indep_flags!r}"
-                if excl_flags:
-                    text += f"\n\tMutually exclusive flags: {excl_flags!r}"
-                text += "\n\n"
-
-        if self.cf_roles:
-            text += make_text_section("CF Roles", "cf_roles")
-            text += "\n"
-
-        text += "Coordinates:"
-        text += make_text_section("CF Axes", "axes", coords, _AXIS_NAMES)
-        text += make_text_section("CF Coordinates", "coordinates", coords, _COORD_NAMES)
-        text += make_text_section(
-            "Cell Measures", "cell_measures", coords, _CELL_MEASURES
-        )
-        text += make_text_section("Standard Names", "standard_names", coords)
-        text += make_text_section("Bounds", "bounds", coords)
-        if isinstance(self._obj, Dataset):
-            data_vars = self._obj.data_vars
-            text += "\nData Variables:"
-            text += make_text_section(
-                "Cell Measures", "cell_measures", data_vars, _CELL_MEASURES
-=======
             yield _maybe_panel(
                 _format_flags(self, rich), title="Flag Variable", rich=rich
->>>>>>> ce9cd5a3
             )
 
         roles = self.cf_roles
