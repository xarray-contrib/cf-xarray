--- conflicted
+++ resolved
@@ -1624,16 +1624,8 @@
         return {role_: sort_maybe_hashable(v) for role_, v in vardict.items()}
 
     def get_associated_variable_names(
-<<<<<<< HEAD
-        self,
-        name: Hashable,
-        skip_bounds: bool = False,
-        error: bool = True,
-    ) -> dict[str, list[str]]:
-=======
         self, name: Hashable, skip_bounds: bool = False, error: bool = True
     ) -> dict[str, list[Hashable]]:
->>>>>>> ba68cb70
         """
         Returns a dict mapping
             1. "ancillary_variables"
@@ -1655,7 +1647,6 @@
         names : dict
             Dictionary with keys "ancillary_variables", "cell_measures", "coordinates", "bounds".
         """
-<<<<<<< HEAD
         keys = [
             "ancillary_variables",
             "cell_measures",
@@ -1663,11 +1654,7 @@
             "bounds",
             "grid_mapping",
         ]
-        coords: dict[str, list[str]] = {k: [] for k in keys}
-=======
-        keys = ["ancillary_variables", "cell_measures", "coordinates", "bounds"]
         coords: dict[str, list[Hashable]] = {k: [] for k in keys}
->>>>>>> ba68cb70
         attrs_or_encoding = ChainMap(self._obj[name].attrs, self._obj[name].encoding)
 
         coordinates = attrs_or_encoding.get("coordinates", None)
@@ -2693,7 +2680,6 @@
             terms[key] = value
         return terms
 
-<<<<<<< HEAD
     @property
     def grid_mapping(self) -> DataArray | None:
         """
@@ -2771,10 +2757,7 @@
             )
         return grid_mapping.attrs["grid_mapping_name"]
 
-    def __getitem__(self, key: str | list[str]) -> DataArray:
-=======
     def __getitem__(self, key: Hashable | Iterable[Hashable]) -> DataArray:
->>>>>>> ba68cb70
         """
         Index into a DataArray making use of CF attributes.
 
