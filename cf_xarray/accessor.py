--- conflicted
+++ resolved
@@ -1359,16 +1359,10 @@
         Returns
         -------
         Dataset
-<<<<<<< HEAD
             Copy of the dataset with added vertices variables.
             Either of shape (N+1,) or (N+1, M+1). New vertex dimensions are named
-            from the intial dimension and suffix "_vertices".
-=======
-            Copy of the dataset with added corners variables.
-            Either of shape (N+1,) or (N+1, M+1). New corner dimensions are named
-            from the intial dimension and suffix "_corners". Variables with similar
+            from the intial dimension and suffix "_vertices". Variables with similar
             names are overwritten.
->>>>>>> 7e332255
 
         Raises
         ------
@@ -1403,25 +1397,10 @@
                         f"vertices are computed from bounds but given key {coord} did not correspond to existing bounds."
                     ) from exc
             else:
-<<<<<<< HEAD
                 name = f"{self[coord].name}_vertices"
-                if name not in obj:
-                    obj = obj.assign(
-                        {
-                            name: bounds_to_vertices(
-                                bounds,
-                                bounds_dim=list(
-                                    set(bounds.dims) - set(self[coord].dims)
-                                )[0],
-                                order=order,
-                            )
-                        }
-                    )
-=======
-                name = f"{self[coord].name}_corners"
                 obj = obj.assign(  # Overwrite any variable with the same name.
                     {
-                        name: bounds_to_corners(
+                        name: bounds_to_vertices(
                             bounds,
                             bounds_dim=list(set(bounds.dims) - set(self[coord].dims))[
                                 0
@@ -1430,7 +1409,6 @@
                         )
                     }
                 )
->>>>>>> 7e332255
         return obj
 
     def decode_vertical_coords(self, prefix="z"):
