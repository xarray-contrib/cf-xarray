from __future__ import annotations

import functools
import inspect
import itertools
import re
from collections import ChainMap, namedtuple
from collections.abc import Hashable, Iterable, Mapping, MutableMapping, Sequence
from datetime import datetime
from typing import (
    Any,
    Callable,
    Literal,
    TypeVar,
    Union,
    cast,
    overload,
)

import xarray as xr
from xarray import DataArray, Dataset
from xarray.core.arithmetic import SupportsArithmetic
from xarray.core.groupby import GroupBy
from xarray.core.resample import Resample
from xarray.core.rolling import Coarsen, Rolling
from xarray.core.weighted import Weighted

from . import sgrid
from .criteria import (
    _DSG_ROLES,
    cf_role_criteria,
    coordinate_criteria,
    grid_mapping_var_criteria,
    regex,
)
from .formatting import (
    _format_coordinates,
    # _format_conventions,
    _format_data_vars,
    _format_dsg_roles,
    _format_flags,
    _format_sgrid,
    _maybe_panel,
)
from .helpers import _guess_bounds_1d, _guess_bounds_2d, bounds_to_vertices
from .options import OPTIONS
from .utils import (
    _get_version,
    _is_datetime_like,
    always_iterable,
    emit_user_level_warning,
    invert_mappings,
    parse_cell_methods_attr,
    parse_cf_standard_name_table,
)

FlagParam = namedtuple("FlagParam", ["flag_mask", "flag_value"])

#: Classes wrapped by cf_xarray.
_WRAPPED_CLASSES = (Resample, GroupBy, Rolling, Coarsen, Weighted)

#:  ``axis`` names understood by cf_xarray
_AXIS_NAMES = ("X", "Y", "Z", "T")

#:  ``coordinate`` types understood by cf_xarray.
_COORD_NAMES = ("longitude", "latitude", "vertical", "time")

#:  Cell measures understood by cf_xarray.
_CELL_MEASURES = ("area", "volume")

ATTRS = {
    "X": {"axis": "X"},
    "T": {"axis": "T", "standard_name": "time"},
    "Y": {"axis": "Y"},
    "Z": {"axis": "Z"},
    "latitude": {"units": "degrees_north", "standard_name": "latitude"},
    "longitude": {"units": "degrees_east", "standard_name": "longitude"},
}
ATTRS["time"] = ATTRS["T"]
ATTRS["vertical"] = ATTRS["Z"]

# Type for Mapper functions
Mapper = Callable[[Union[DataArray, Dataset], Hashable], list[Hashable]]

# Type for decorators
F = TypeVar("F", bound=Callable[..., Any])


def sort_maybe_hashable(iterable: Iterable[Hashable]) -> list[Hashable]:
    only_str: list[str] = [elem for elem in iterable if isinstance(elem, str)]
    non_str: list[Hashable] = [elem for elem in iterable if not isinstance(elem, str)]
    return sorted(only_str) + non_str


def apply_mapper(
    mappers: Mapper | tuple[Mapper, ...],
    obj: DataArray | Dataset,
    key: Hashable,
    error: bool = True,
    default: Any = None,
) -> list[Any]:
    """
    Applies a mapping function; does error handling / returning defaults.

    Expects the mapper function to raise an error if passed a bad key.
    It should return a list in all other cases including when there are no
    results for a good key.
    """

    if not isinstance(key, Hashable):
        if default is None:  # type: ignore[unreachable]
            raise ValueError(
                "`default` must be provided when `key` is not not a valid DataArray name (of hashable type)."
            )
        return list(always_iterable(default))

    default = [] if default is None else list(always_iterable(default))

    def _apply_single_mapper(mapper):
        try:
            results = mapper(obj, key)
        except (KeyError, ValueError) as e:
            if error or "I expected only one." in repr(e):
                raise e
            else:
                results = []
        return results

    if not isinstance(mappers, Iterable):
        mappers = (mappers,)

    # apply a sequence of mappers
    # if the mapper fails, it *should* return an empty list
    # if the mapper raises an error, that is processed based on `error`
    results = []
    for mapper in mappers:
        results.append(_apply_single_mapper(mapper))

    flat = list(itertools.chain(*results))
    # de-duplicate
    if all(not isinstance(r, DataArray) for r in flat):
        results = list(set(flat))
    else:
        results = flat

    nresults = any(bool(v) for v in [results])
    if not nresults:
        if error:
            raise KeyError(
                f"cf-xarray cannot interpret key {key!r}. Perhaps some needed attributes are missing."
            )
        else:
            # none of the mappers worked. Return the default
            return default
    return results


def _get_groupby_time_accessor(
    obj: DataArray | Dataset, key: Hashable
) -> list[Hashable]:
    # This first docstring is used by _build_docstring. Do not remove.
    """
    Time variable accessor e.g. 'T.month'
    """
    """
    Helper method for decoding datetime components "T.month".

    Parameters
    ----------
    obj : DataArray, Dataset
        DataArray belonging to the coordinate to be checked
    key : str, [e.g. "T.month"]
        key to check for.

    Returns
    -------
    List[str], Variable name(s) in parent xarray object that matches axis or coordinate `key` appended by the frequency extension (e.g. ".month")

    Notes
    -----
    Returns an empty list if there is no frequency extension specified.
    """

    assert isinstance(key, str)
    if "." in key:
        key, ext = key.split(".", 1)

        results = apply_mapper((_get_all,), obj, key, error=False)
        if len(results) > 1:
            raise KeyError(f"Multiple results received for {key}.")
        var = results[0]
        if not isinstance(var, str):
            raise KeyError(f"Resolved {key} to {var} but {var} is not a string.")
        return [var + "." + ext]

    else:
        return []


def _get_custom_criteria(
    obj: DataArray | Dataset, key: Hashable, criteria: Mapping | None = None
) -> list[Hashable]:
    """
    Translate from axis, coord, or custom name to variable name.

    Optionally use ``custom_criteria``.

    Parameters
    ----------
    obj : DataArray, Dataset
    key : str
        key to check for.
    criteria : dict, optional
        Criteria to use to map from variable to attributes describing the
        variable. An example is coordinate_criteria which maps coordinates to
        their attributes and attribute values. If user has defined
        custom_criteria, this will be used by default.

    Returns
    -------
    List[str]
        Variable name(s) in parent xarray object that matches axis, coordinate, or custom ``key``
    """

    try:
        from regex import match as regex_match
    except ImportError:
        from re import match as regex_match  # type: ignore[no-redef]

    if isinstance(obj, DataArray):
        obj = obj._to_temp_dataset()
    variables = obj._variables

    if criteria is None:
        if not OPTIONS["custom_criteria"]:
            return []
        criteria = OPTIONS["custom_criteria"]

    if criteria is not None:
        criteria_iter = always_iterable(criteria, allowed=(tuple, list, set))

    criteria_map = ChainMap(*criteria_iter)
    results: set = set()
    if key in criteria_map:
        for criterion, patterns in criteria_map[key].items():
            for var in variables:
                if regex_match(patterns, variables[var].attrs.get(criterion, "")):
                    results.update((var,))
                # also check name specifically since not in attributes
                elif (
                    criterion == "name"
                    and isinstance(var, str)
                    and regex_match(patterns, var)
                ):
                    results.update((var,))
    return list(results)


def _get_axis_coord(obj: DataArray | Dataset, key: str) -> list[str]:
    """
    Translate from axis or coord name to variable name.

    Parameters
    ----------
    obj : DataArray, Dataset
        DataArray belonging to the coordinate to be checked
    key : str, ["X", "Y", "Z", "T", "longitude", "latitude", "vertical", "time"]
        key to check for.

    Returns
    -------
    List[str]
        Variable name(s) in parent xarray object that matches axis or coordinate ``key``.

    Notes
    -----
    This functions checks for the following attributes in order
       - `standard_name` (CF option)
       - `_CoordinateAxisType` (from THREDDS)
       - `axis` (CF option)
       - `positive` (CF standard for non-pressure vertical coordinate)

    References
    ----------
    MetPy's parse_cf
    """

    valid_keys = _COORD_NAMES + _AXIS_NAMES
    if key not in valid_keys:
        raise KeyError(
            f"cf_xarray did not understand key {key!r}. Expected one of {valid_keys!r}"
        )

    crds = obj.coords
    crd_names = set(crds)
    search_in = set()
    attrs_or_encoding = ChainMap(obj.attrs, obj.encoding)
    coordinates = attrs_or_encoding.get("coordinates", None)
    # Handles case where the coordinates attribute is None
    # This is used to tell xarray to not write a coordinates attribute
    if coordinates:
        search_in.update(coordinates.split(" "))
    if not search_in:
        search_in = crd_names

    # maybe only do this for key in _AXIS_NAMES?
    if obj._indexes:
        search_in.update(obj._indexes)

    search_in = search_in & crd_names
    results: set = set()
    for coord in search_in:
        var = crds[coord]
        if key in coordinate_criteria:
            for criterion, expected in coordinate_criteria[key].items():
                if var.attrs.get(criterion, None) in expected:
                    results.update((coord,))
                if criterion == "units":
                    # deal with pint-backed objects
                    units = getattr(var.data, "units", None)
                    if units in expected:
                        results.update((coord,))

    if key in ["X", "Y", "Z"] and "grid_topology" in obj.cf.cf_roles:
        sgrid_axes = sgrid.parse_axes(obj)
        results.update((search_in | set(obj.dims)) & sgrid_axes[key])

    return list(results)


def _get_measure(obj: DataArray | Dataset, key: str) -> list[str]:
    """
    Translate from cell measures to appropriate variable name.

    This function interprets the ``cell_measures`` attribute on DataArrays.

    Parameters
    ----------
    obj : DataArray, Dataset
        DataArray belonging to the coordinate to be checked
    key : str
        key to check for.

    Returns
    -------
    List[str]
        Variable name(s) in parent xarray object that matches axis or coordinate `key`
    """

    if isinstance(obj, DataArray):
        obj = obj._to_temp_dataset()

    results = set()
    for var in obj._variables.values():
        attrs_or_encoding = ChainMap(var.attrs, var.encoding)
        if "cell_measures" in attrs_or_encoding:
            attr = attrs_or_encoding["cell_measures"]
            try:
                measures = parse_cell_methods_attr(attr)
            except ValueError as e:
                raise ValueError(
                    f"{var} has malformed cell_measures attribute {attr}."
                ) from e
            if key in measures:
                results.update([measures[key]])

    return list(results)


def _get_bounds(obj: DataArray | Dataset, key: Hashable) -> list[Hashable]:
    """
    Translate from key (either CF key or variable name) to its bounds' variable names.

    This function interprets the ``bounds`` attribute on DataArrays.

    Parameters
    ----------
    obj : DataArray, Dataset
        DataArray belonging to the coordinate to be checked
    key : str
        key to check for.

    Returns
    -------
    List[str]
        Variable name(s) in parent xarray object that are bounds of `key`
    """

    if isinstance(obj, DataArray):
        obj = obj._to_temp_dataset()
    variables = obj._variables

    results = set()
    for var in apply_mapper(_get_all, obj, key, error=False, default=[key]):
        attrs_or_encoding = ChainMap(variables[var].attrs, variables[var].encoding)
        if "bounds" in attrs_or_encoding:
            results |= {attrs_or_encoding["bounds"]}

    return list(results)


def _get_grid_mapping_name(obj: DataArray | Dataset, key: str) -> list[str]:
    """
    Translate from grid mapping name attribute to appropriate variable name.

    This function interprets the ``grid_mapping`` attribute on DataArrays.

    Parameters
    ----------
    obj : DataArray, Dataset
        DataArray belonging to the coordinate to be checked.
    key : str
        key to check for.

    Returns
    -------
    List[str]
        Variable name(s) in parent xarray object that matches grid_mapping_name `key`
    """

    if isinstance(obj, DataArray):
        obj = obj._to_temp_dataset()

    variables = obj._variables
    results = set()
    for var in variables.values():
        attrs_or_encoding = ChainMap(var.attrs, var.encoding)
        if "grid_mapping" in attrs_or_encoding:
            grid_mapping_var_name = attrs_or_encoding["grid_mapping"]
            if grid_mapping_var_name not in variables:
                raise ValueError(
                    f"{var} defines non-existing grid_mapping variable {grid_mapping_var_name}."
                )
            if key == variables[grid_mapping_var_name].attrs["grid_mapping_name"]:
                results.update([grid_mapping_var_name])
    return list(results)


def _get_with_standard_name(
    obj: DataArray | Dataset, name: None | Hashable | Iterable[Hashable]
) -> list[Hashable]:
    """
    Get list of variable names with standard name == name.

    Parameters
    ----------
    obj : DataArray, Dataset
        Object to check
    name : Hashable, Iterable[Hashable], optional
        Standard name
    """
    if name is None:
        return []

    varnames: list[Hashable] = []
    if isinstance(obj, DataArray):
        obj = obj.coords.to_dataset()
    for vname, var in obj._variables.items():
        stdname = var.attrs.get("standard_name", None)
        if stdname == name:
            varnames.append(vname)

    return varnames


def _get_all(obj: DataArray | Dataset, key: Hashable) -> list[Hashable]:
    """
    One or more of ('X', 'Y', 'Z', 'T', 'longitude', 'latitude', 'vertical', 'time',
    'area', 'volume'), or arbitrary measures, or standard names
    """
    all_mappers: tuple[Mapper] = (
        _get_custom_criteria,
        functools.partial(_get_custom_criteria, criteria=cf_role_criteria),  # type: ignore[assignment]
        functools.partial(_get_custom_criteria, criteria=grid_mapping_var_criteria),
        _get_axis_coord,
        _get_measure,
        _get_grid_mapping_name,
        _get_with_standard_name,
    )
    results = apply_mapper(all_mappers, obj, key, error=False, default=None)
    return results


def _get_dims(obj: DataArray | Dataset, key: Hashable) -> list[Hashable]:
    """
    One or more of ('X', 'Y', 'Z', 'T', 'longitude', 'latitude', 'vertical', 'time',
    'area', 'volume'), or arbitrary measures, or standard names present in .dims
    """
    return [k for k in _get_all(obj, key) if k in obj.dims]


def _get_indexes(obj: DataArray | Dataset, key: Hashable) -> list[Hashable]:
    """
    One or more of ('X', 'Y', 'Z', 'T', 'longitude', 'latitude', 'vertical', 'time',
    'area', 'volume'), or arbitrary measures, or standard names present in .indexes
    """
    return [k for k in _get_all(obj, key) if k in obj._indexes]


def _get_coords(obj: DataArray | Dataset, key: Hashable) -> list[Hashable]:
    """
    One or more of ('X', 'Y', 'Z', 'T', 'longitude', 'latitude', 'vertical', 'time',
    'area', 'volume'), or arbitrary measures, or standard names present in .coords
    """
    return [k for k in _get_all(obj, key) if k in obj.coords or k in obj.dims]


def _variables(func: F) -> F:
    @functools.wraps(func)
    def wrapper(obj: DataArray | Dataset, key: Hashable) -> list[DataArray]:
        return [obj[k] for k in func(obj, key)]  # type: ignore[misc]

    return cast(F, wrapper)


def _single(func: F) -> F:
    @functools.wraps(func)
    def wrapper(obj: DataArray | Dataset, key: Hashable):
        results = func(obj, key)
        if len(results) > 1:
            raise KeyError(
                f"Multiple results for {key!r} found: {results!r}. I expected only one."
            )
        elif len(results) == 0:
            raise KeyError(f"No results found for {key!r}.")
        return results

    wrapper.__doc__ = (
        func.__doc__.replace("One or more of", "One of")
        if func.__doc__
        else func.__doc__
    )

    return cast(F, wrapper)


#: Default mappers for common keys.
_DEFAULT_KEY_MAPPERS: Mapping[str, tuple[Mapper, ...]] = {
    "dim": (_get_dims,),
    "dims": (_get_dims,),  # transpose
    "drop_dims": (_get_dims,),  # drop_dims
    "dims_dict": (_get_dims,),  # swap_dims, rename_dims
    "shifts": (_get_dims,),  # shift, roll
    "pad_width": (_get_dims,),  # shift, roll
    "names": (_get_all,),  # set_coords, reset_coords, drop_vars
    "name_dict": (_get_all,),  # rename, rename_vars
    "new_name_or_name_dict": (_get_all,),  # rename
    "labels": (_get_indexes,),  # drop_sel
    "coords": (_get_dims,),  # interp
    "indexers": (_get_dims,),  # sel, isel, reindex
    #  "indexes": (_single(_get_dims),),  # set_index this decodes keys but not values
    "dims_or_levels": (_get_dims,),  # reset_index
    "window": (_get_dims,),  # rolling_exp
    "coord": (_single(_get_coords),),  # differentiate, integrate
    "group": (_single(_get_all), _get_groupby_time_accessor),  # groupby
    "indexer": (_single(_get_indexes),),  # resample
    "variables": (_get_all,),  # sortby
    "weights": (_variables(_single(_get_all)),),
    "chunks": (_get_dims,),  # chunk
}


def _guess_bounds(da, dim=None, out_dim="bounds"):
    """
    Guess bounds values given a 1D or 2D coordinate variable.

    Assumes equal spacing on either side of the coordinate label.
    This is a coarse approximation, especially for 2D bounds on curvilinear grids.
    """
    if dim is None:
        if da.ndim not in [1, 2]:
            raise ValueError(
                f"If dim is None, variable {da.name} must be 1D or 2D. Received {da.ndim}D variable instead."
            )
        dim = da.dims

    if not isinstance(dim, str):
        if len(dim) > 2:
            raise NotImplementedError(
                "Adding bounds with more than 2 dimensions is not supported."
            )
        elif len(dim) == 2:
            return _guess_bounds_2d(da, dim).rename(bounds=out_dim)
        else:
            dim = dim[0]

    return _guess_bounds_1d(da, dim).rename(bounds=out_dim)


def _build_docstring(func):
    """
    Build a nice docstring for wrapped functions stating all valid kwargs.
    """
    sig = inspect.signature(func)
    string = ""
    for k in set(sig.parameters.keys()) & set(_DEFAULT_KEY_MAPPERS):
        mappers = _DEFAULT_KEY_MAPPERS.get(k, [])
        docstring = ";\n\t\t\t".join(
            mapper.__doc__ if mapper.__doc__ else "unknown. please open an issue."
            for mapper in mappers
        )
        string += f"\t\t{k}: {docstring} \n"

    for param in sig.parameters:
        if sig.parameters[param].kind is inspect.Parameter.VAR_KEYWORD:
            string += f"\t\t{param}: {_get_all.__doc__} \n\n"
    return (
        f"\n\tThe following arguments will be processed by cf_xarray: \n{string}"
        "\n\t----\n\t"
    )


def _getattr(
    obj: DataArray | Dataset,
    attr: str,
    accessor: CFAccessor,
    key_mappers: Mapping[str, Mapper],
    wrap_classes: bool = False,
    extra_decorator: Callable | None = None,
):
    """
    Common getattr functionality.

    Parameters
    ----------
    obj : DataArray, Dataset
    attr : Name of attribute in obj that will be shadowed.
    accessor : High level accessor object: CFAccessor
    key_mappers : dict
        dict(key_name: mapper)
    wrap_classes : bool
        Should we wrap the return value with _CFWrappedClass?
        Only True for the high level CFAccessor.
        Facilitates code reuse for _CFWrappedClass and _CFWrapppedPlotMethods
        For both of those, wrap_classes is False.
    extra_decorator : Callable (optional)
        An extra decorator, if necessary. This is used by _CFPlotMethods to set default
        kwargs based on CF attributes.
    """

    # UGH. this seems unavoidable because I'm overriding getattr
    if attr in ["_repr_html_", "__rich__", "__rich_console__"]:
        raise AttributeError

    try:
        attribute: Mapping | Callable = getattr(obj, attr)
    except AttributeError:
        if getattr(
            CFDatasetAccessor if isinstance(obj, DataArray) else CFDataArrayAccessor,
            attr,
            None,
        ):
            raise AttributeError(
                f"{obj.__class__.__name__+'.cf'!r} object has no attribute {attr!r}"
            ) from None
        raise AttributeError(
            f"{attr!r} is not a valid attribute on the underlying xarray object."
        ) from None

    if isinstance(attribute, Mapping):
        if not attribute:
            return dict(attribute)

        newmap = {}
        inverted = invert_mappings(
            accessor.axes,
            accessor.coordinates,
            accessor.cell_measures,
            accessor.standard_names,
        )
        unused_keys = set(attribute.keys()) - set(inverted)
        for key, value in attribute.items():
            for name in inverted[key]:
                if name in newmap:
                    raise AttributeError(
                        f"cf_xarray can't wrap attribute {attr!r} because there are multiple values for {name!r}. "
                        f"There is no unique mapping from {name!r} to a value in {attr!r}."
                    )
            newmap.update(dict.fromkeys(inverted[key], value))
        newmap.update({key: attribute[key] for key in unused_keys})

        skip: dict[str, list[Literal["coords", "measures"]] | None] = {
            "data_vars": ["coords"],
            "coords": None,
        }
        if attr in ["coords", "data_vars"]:
            for key in newmap:
                newmap[key] = _getitem(accessor, key, skip=skip[attr])
        return newmap

    elif isinstance(attribute, Callable):  # type: ignore[arg-type]
        func: Callable = attribute

    else:
        raise AttributeError(
            f"cf_xarray does not know how to wrap attribute '{type(obj).__name__}.{attr}'. "
            "Please file an issue if you have a solution."
        )

    @functools.wraps(func)
    def wrapper(*args, **kwargs):
        posargs, arguments = accessor._process_signature(
            func, args, kwargs, key_mappers
        )
        final_func = extra_decorator(func) if extra_decorator else func
        result = final_func(*posargs, **arguments)
        if wrap_classes and isinstance(result, _WRAPPED_CLASSES):
            result = _CFWrappedClass(result, accessor)

        return result

    # handle rich
    if wrapper.__doc__:
        wrapper.__doc__ = _build_docstring(func) + wrapper.__doc__

    return wrapper


@overload
def _getitem(
    accessor: CFAccessor,
    key: Hashable,
    skip: list[Literal["coords", "measures"]] | None = None,
) -> DataArray:
    ...


@overload
def _getitem(
    accessor: CFAccessor,
    key: Iterable[Hashable],
    skip: list[Literal["coords", "measures"]] | None = None,
) -> Dataset:
    ...


def _getitem(
    accessor: CFAccessor,
    key: Hashable | Iterable[Hashable],
    skip: list[Literal["coords", "measures"]] | None = None,
):
    """
    Index into obj using key. Attaches CF associated variables.

    Parameters
    ----------
    accessor : CFAccessor
    key : str, List[str]
    skip : str, optional
        One of ["coords", "measures"], avoid clashes with special coord names.
    """

    obj = accessor._obj
    all_bounds = obj.cf.bounds if isinstance(obj, Dataset) else {}
    kind = str(type(obj).__name__)
    scalar_key = isinstance(key, Hashable)

    key_iter: Iterable[Hashable]
    if isinstance(key, Hashable):  # using scalar_key breaks mypy type narrowing
        key_iter = (key,)
    else:
        key_iter = key

    if skip is None:
        skip = []

    def drop_bounds(names):
        # sometimes bounds variables have the same standard_name as the
        # actual variable. It seems practical to ignore them when indexing
        # with a scalar key. Hopefully these will soon get decoded to IntervalIndex
        # and we can move on...
        if not isinstance(obj, DataArray) and scalar_key:
            bounds = set()
            for name in names:
                bounds.update(all_bounds.get(name, []))
            names = set(names) - bounds
        return names

    def check_results(names, key):
        if scalar_key and len(names) > 1:
            raise KeyError(
                f"Receive multiple variables for key {key!r}: {names}. "
                f"Expected only one. Please pass a list [{key!r}] "
                f"instead to get all variables matching {key!r}."
            )

    try:
        measures = accessor._get_all_cell_measures()
    except ValueError:
        measures = []
        emit_user_level_warning("Ignoring bad cell_measures attribute.", UserWarning)

    if isinstance(obj, Dataset):
        grid_mapping_names = list(accessor.grid_mapping_names)
    else:
        try:
            grid_mapping_names = [accessor.grid_mapping_name]
        except ValueError:
            grid_mapping_names = []
    grid_mapping_names.append("grid_mapping")

    custom_criteria = ChainMap(*OPTIONS["custom_criteria"])

    varnames: list[Hashable] = []
    coords: list[Hashable] = []
    successful = dict.fromkeys(key_iter, False)
    for k in key_iter:
        if "coords" not in skip and k in _AXIS_NAMES + _COORD_NAMES:
            names = _get_all(obj, k)
            names = drop_bounds(names)
            check_results(names, k)
            successful[k] = bool(names)
            coords.extend(names)
        elif "measures" not in skip and k in measures:
            measure = _get_all(obj, k)
            check_results(measure, k)
            successful[k] = bool(measure)
            if measure:
                varnames.extend(measure)
        elif "grid_mapping_names" not in skip and k in grid_mapping_names:
            grid_mapping = _get_all(obj, k)
            check_results(grid_mapping, k)
            successful[k] = bool(grid_mapping)
            if grid_mapping:
                varnames.extend(grid_mapping)
        elif k in custom_criteria or k in cf_role_criteria:
            names = _get_all(obj, k)
            check_results(names, k)
            successful[k] = bool(names)
            varnames.extend(names)
        else:
            stdnames = set(_get_with_standard_name(obj, k))
            objcoords = set(obj.coords)
            stdnames = drop_bounds(stdnames)
            if "coords" in skip:
                stdnames -= objcoords
            check_results(stdnames, k)
            successful[k] = bool(stdnames)
            varnames.extend(stdnames - objcoords)
            coords.extend(stdnames & objcoords)

    # these are not special names but could be variable names in underlying object
    # we allow this so that we can return variables with appropriate CF auxiliary variables
    varnames.extend([k for k, v in successful.items() if not v])
    allnames = varnames + coords

    try:
        for name in allnames:
            extravars = accessor.get_associated_variable_names(
                name, skip_bounds=scalar_key, error=False
            )
            coords.extend(itertools.chain(*extravars.values()))

        ds: Dataset
        if isinstance(obj, DataArray):
            ds = obj._to_temp_dataset()
        else:
            ds = obj

        if scalar_key:
            if len(allnames) == 1:
<<<<<<< HEAD
                da: DataArray = ds.reset_coords()[allnames[0]]
                if allnames[0] in coords:
                    coords.remove(allnames[0])
=======
                (name,) = allnames
                da: DataArray = ds.reset_coords()[name]  # type: ignore
                if name in coords:
                    coords.remove(name)
>>>>>>> 2a1e4e14
                for k1 in coords:
                    var = ds.variables[k1]
                    if set(var.dims) <= set(da.dims):
                        da.coords[k1] = ds.variables[k1]
                return da
            else:
                raise KeyError(
                    f"Received scalar key {key!r} but multiple results: {allnames!r}. "
                    f"Please pass a list instead (['{key}']) to get back a Dataset "
                    f"with {allnames!r}."
                )

        ds = ds.reset_coords()[varnames + coords]
        if isinstance(obj, DataArray):
            if scalar_key:
                if len(ds.variables) == 1:  # type: ignore[unreachable]
                    # single dimension coordinates
                    assert coords
                    assert not varnames

                    return ds[coords[0]]

                else:
                    raise NotImplementedError(
                        "Not sure what to return when given scalar key for DataArray and it has multiple values. "
                        "Please open an issue."
                    )

        return ds.set_coords(coords)

    except KeyError:
        raise KeyError(
            f"{kind}.cf does not understand the key {k!r}. "
            f"Use 'repr({kind}.cf)' (or '{kind}.cf' in a Jupyter environment) to see a list of key names that can be interpreted."
        ) from None


def _possible_x_y_plot(obj, key, skip=None):
    """Guesses a name for an x/y variable if possible."""
    # in priority order
    x_criteria = [
        ("coordinates", "longitude"),
        ("axes", "X"),
        ("coordinates", "time"),
        ("axes", "T"),
    ]
    y_criteria = [
        ("coordinates", "vertical"),
        ("axes", "Z"),
        ("coordinates", "latitude"),
        ("axes", "Y"),
    ]

    def _get_possible(accessor, criteria):
        # is_scalar depends on NON_NUMPY_SUPPORTED_TYPES
        # importing a private function seems better than
        # maintaining that variable!
        from xarray.core.utils import is_scalar

        for attr, key in criteria:
            values = getattr(accessor, attr).get(key)
            ax_coord_name = getattr(accessor, attr).get(key)
            if not values:
                continue
            elif ax_coord_name:
                values = [v for v in values if v in ax_coord_name]

            if skip is not None:
                skipvar = obj.cf[skip]
                bad_names = (skip, skipvar.name)
                bad_dims = ((skip,), skipvar.dims)
                values = [
                    v
                    for v in values
                    if v not in bad_names and obj[v].dims not in bad_dims
                ]
            if len(values) == 1 and not is_scalar(accessor._obj[values[0]]):
                return values[0]
            else:
                for v in values:
                    if not is_scalar(accessor._obj[v]):
                        return v
        return None

    if key == "x":
        return _get_possible(obj.cf, x_criteria)
    elif key == "y":
        return _get_possible(obj.cf, y_criteria)


class _CFWrappedClass(SupportsArithmetic):
    """
    This class is used to wrap any class in _WRAPPED_CLASSES.
    """

    def __init__(self, towrap, accessor: CFAccessor):
        """
        Parameters
        ----------
        towrap : Resample, GroupBy, Coarsen, Rolling, Weighted
            Instance of xarray class that is being wrapped.
        accessor : CFAccessor
            Parent accessor object
        """
        self.wrapped = towrap
        self.accessor = accessor

    def __repr__(self):
        return "--- CF-xarray wrapped \n" + repr(self.wrapped)

    def __getattr__(self, attr):
        return _getattr(
            obj=self.wrapped,
            attr=attr,
            accessor=self.accessor,
            key_mappers=_DEFAULT_KEY_MAPPERS,
        )

    def __iter__(self):
        return iter(self.wrapped)


class _CFWrappedPlotMethods:
    """
    This class wraps DataArray.plot
    """

    def __init__(self, obj, accessor):
        self._obj = obj
        self.accessor = accessor
        self._keys = ("x", "y", "hue", "col", "row")

    def _process_x_or_y(self, kwargs, key, skip=None):
        """Choose a default 'x' or 'y' variable name."""
        if key not in kwargs:
            kwargs[key] = _possible_x_y_plot(self._obj, key, skip)
        return kwargs

    def _set_axis_props(self, kwargs, key):
        value = kwargs.get(key)
        if value:
            if value in self.accessor.keys():
                var = self.accessor[value]
            else:
                var = self._obj[value]
            if "positive" in var.attrs:
                if var.attrs["positive"] == "down":
                    kwargs.setdefault(f"{key}increase", False)
                else:
                    kwargs.setdefault(f"{key}increase", True)
        return kwargs

    def _plot_decorator(self, func):
        """
        This decorator is used to set default kwargs on plotting functions.
        For now, this can
        1. set ``xincrease`` and ``yincrease``.
        2. automatically set ``x`` or ``y``.
        """

        @functools.wraps(func)
        def _plot_wrapper(*args, **kwargs):
            # First choose 'x' or 'y' if possible
            is_line_plot = (func.__name__ == "line") or (
                func.__name__ == "wrapper"
                and (kwargs.get("hue") or self._obj.ndim == 1)
            )
            if is_line_plot:
                hue = kwargs.get("hue")
                if "x" not in kwargs and "y" not in kwargs:
                    kwargs = self._process_x_or_y(kwargs, "x", skip=hue)
                    if not kwargs.get("x"):
                        kwargs = self._process_x_or_y(kwargs, "y", skip=hue)
            else:
                kwargs = self._process_x_or_y(kwargs, "x", skip=kwargs.get("y"))
                kwargs = self._process_x_or_y(kwargs, "y", skip=kwargs.get("x"))

            # Now set some nice properties
            kwargs = self._set_axis_props(kwargs, "x")
            kwargs = self._set_axis_props(kwargs, "y")

            return func(*args, **kwargs)

        return _plot_wrapper

    def __call__(self, *args, **kwargs):
        """
        Allows .plot()
        """
        plot = _getattr(
            obj=self._obj,
            attr="plot",
            accessor=self.accessor,
            key_mappers=dict.fromkeys(self._keys, (_single(_get_all),)),
        )
        return self._plot_decorator(plot)(*args, **kwargs)

    def __getattr__(self, attr):
        """
        Wraps .plot.contour() for example.
        """
        return _getattr(
            obj=self._obj.plot,
            attr=attr,
            accessor=self.accessor,
            key_mappers=dict.fromkeys(self._keys, (_single(_get_all),)),
            # TODO: "extra_decorator" is more complex than I would like it to be.
            # Not sure if there is a better way though
            extra_decorator=self._plot_decorator,
        )


def create_flag_dict(da) -> Mapping[Hashable, FlagParam]:
    """
    Return possible flag meanings and associated bitmask/values.

    The mapping values are a tuple containing a bitmask and a value. Either
    can be None.
    If only a bitmask: Independent flags.
    If only a value: Mutually exclusive flags.
    If both: Mix of independent and mutually exclusive flags.
    """
    if not da.cf.is_flag_variable:
        raise ValueError(
            "Comparisons are only supported for DataArrays that represent "
            "CF flag variables. .attrs must contain 'flag_meanings' and "
            "'flag_values' or 'flag_masks'."
        )

    flag_meanings = da.attrs["flag_meanings"].split(" ")
    n_flag = len(flag_meanings)

    flag_values = da.attrs.get("flag_values", [None] * n_flag)
    flag_masks = da.attrs.get("flag_masks", [None] * n_flag)

    if not (n_flag == len(flag_values) == len(flag_masks)):
        raise ValueError(
            "Not as many flag meanings as values or masks. "
            "Please check the flag_meanings, flag_values, flag_masks attributes "
        )

    flag_params = tuple(
        FlagParam(mask, value) for mask, value in zip(flag_masks, flag_values)
    )
    return dict(zip(flag_meanings, flag_params))


class CFAccessor:
    """
    Common Dataset and DataArray accessor functionality.
    """

    def __init__(self, obj):
        self._obj = obj
        self._all_cell_measures = None

    def __setstate__(self, d):
        self.__dict__ = d

    def _assert_valid_other_comparison(self, other):
        # TODO cache this property
        flag_dict = create_flag_dict(self._obj)
        if other not in flag_dict:
            raise ValueError(
                f"Did not find flag value meaning [{other}] in known flag meanings: [{flag_dict.keys()!r}]"
            )
        if flag_dict[other].flag_mask is not None:
            raise NotImplementedError(
                "Only equals and not-equals comparisons with flag masks are supported."
                " Please open an issue."
            )
        return flag_dict

    def __eq__(self, other) -> DataArray:  # type: ignore[override]
        """
        Compare flag values against ``other``.

        ``other`` must be in the 'flag_meanings' attribute.
        ``other`` is mapped to the corresponding value in the 'flag_values' attribute, and then
        compared.

        Parameters
        ----------
        other : DataArray
            DataArray to compare to.

        Returns
        -------
        bool
            True if the two DataArrays are equal.
        """
        return self._extract_flags([other])[other].rename(self._obj.name)

    def __ne__(self, other) -> DataArray:  # type: ignore[override]
        """
        Compare flag values against ``other``.

        ``other`` must be in the 'flag_meanings' attribute.
        ``other`` is mapped to the corresponding value in the 'flag_values' attribute, and then
        compared.

        Parameters
        ----------
        other : DataArray
            DataArray to compare to.

        Returns
        -------
        bool
            True if the two DataArrays are not equal.
        """
        return ~self._extract_flags([other])[other].rename(self._obj.name)

    def __lt__(self, other) -> DataArray:
        """
        Compare flag values against ``other``.

        ``other`` must be in the 'flag_meanings' attribute.
        ``other`` is mapped to the corresponding value in the 'flag_values' attribute, and then
        compared.

        Parameters
        ----------
        other : DataArray
            DataArray to compare to.

        Returns
        -------
        bool
            True if self is less than other.
        """
        flag_dict = self._assert_valid_other_comparison(other)
        return self._obj < flag_dict[other].flag_value

    def __le__(self, other) -> DataArray:
        """
        Compare flag values against ``other``.

        ``other`` must be in the 'flag_meanings' attribute.
        ``other`` is mapped to the corresponding value in the 'flag_values' attribute, and then
        compared.

        Parameters
        ----------
        other : DataArray
            DataArray to compare to.

        Returns
        -------
        bool
            True if self is less than or equal to other.
        """
        flag_dict = self._assert_valid_other_comparison(other)
        return self._obj <= flag_dict[other].flag_value

    def __gt__(self, other) -> DataArray:
        """
        Compare flag values against ``other``.

        ``other`` must be in the 'flag_meanings' attribute.
        ``other`` is mapped to the corresponding value in the 'flag_values' attribute, and then
        compared.

        Parameters
        ----------
        other : DataArray
            DataArray to compare to.

        Returns
        -------
        bool
            True if self is greater than other.
        """
        flag_dict = self._assert_valid_other_comparison(other)
        return self._obj > flag_dict[other].flag_value

    def __ge__(self, other) -> DataArray:
        """
        Compare flag values against ``other``.

        ``other`` must be in the 'flag_meanings' attribute.
        ``other`` is mapped to the corresponding value in the 'flag_values' attribute, and then
        compared.

        Parameters
        ----------
        other : DataArray
            DataArray to compare to.

        Returns
        -------
        bool
            True if self is greater than or equal to other.
        """
        flag_dict = self._assert_valid_other_comparison(other)
        return self._obj >= flag_dict[other].flag_value

    def isin(self, test_elements) -> DataArray:
        """
        Test each value in the array for whether it is in test_elements.

        Parameters
        ----------
        test_elements : array_like, 1D
            The values against which to test each value of ``element``.
            These must be in "flag_meanings" attribute, and are mapped
            to the corresponding value in "flag_values" before passing
            that on to `DataArray.isin`.

        Returns
        -------
        DataArray
            Has the same type and shape as this object, but with a bool dtype.
        """
        if not isinstance(self._obj, DataArray):
            raise ValueError(
                ".cf.isin is only supported on DataArrays that contain CF flag attributes."
            )
        # TODO cache this property
        flag_dict = create_flag_dict(self._obj)
        mapped_test_elements = []
        for elem in test_elements:
            if elem not in flag_dict:
                raise ValueError(
                    f"Did not find flag value meaning [{elem}] in known flag meanings: [{flag_dict.keys()!r}]"
                )
            mapped_test_elements.append(flag_dict[elem].flag_value)
        return self._obj.isin(mapped_test_elements)

    def _drop_missing_variables(self, variables: list[Hashable]) -> list[Hashable]:
        if isinstance(self._obj, Dataset):
            good_names = set(self._obj._variables)
        elif isinstance(self._obj, DataArray):
            good_names = set(self._obj._coords)

        return [var for var in variables if var in good_names]

    def _get_all_cell_measures(self):
        """
        Get all cell measures defined in the object, adding CF pre-defined measures.
        """

        # get all_cell_measures only once
        if not self._all_cell_measures:
            self._all_cell_measures = set(_CELL_MEASURES + tuple(self.cell_measures))

        return self._all_cell_measures

    def curvefit(
        self,
        coords: Hashable | DataArray | Iterable[Hashable | DataArray],
        func: Callable[..., Any],
        reduce_dims: Hashable | Iterable[Hashable] | None = None,
        skipna: bool = True,
        p0: dict[str, Any] | None = None,
        bounds: dict[str, Any] | None = None,
        param_names: Sequence[str] | None = None,
        kwargs: dict[str, Any] | None = None,
    ):
        if coords is not None:
            if isinstance(coords, (Hashable, DataArray)):
                coords_iter: Iterable[Hashable | DataArray] = [coords]
            else:
                coords_iter = coords
            coords = [
                apply_mapper(
                    [_single(_get_coords)], self._obj, v, error=False, default=[v]  # type: ignore[arg-type]
                )[0]
                for v in coords_iter
            ]
        if reduce_dims is not None:
            if isinstance(reduce_dims, Hashable):
                reduce_dims_iter = [reduce_dims]
            else:
                reduce_dims_iter = list(reduce_dims)
            reduce_dims = [
                apply_mapper(
                    [_single(_get_dims)], self._obj, v, error=False, default=[v]  # type: ignore[arg-type]
                )[0]
                for v in reduce_dims_iter
            ]

        return self._obj.curvefit(
            coords=coords,
            func=func,
            reduce_dims=reduce_dims,
            skipna=skipna,
            p0=p0,
            bounds=bounds,
            param_names=param_names,
            kwargs=kwargs,
        )

    def _process_signature(
        self,
        func: Callable,
        args,
        kwargs,
        key_mappers: MutableMapping[str, tuple[Mapper, ...]],
    ):
        """
        Processes a function's signature args, kwargs.

        1. Binds ``*args`` so that everything is a Mapping from kwarg name to values
        2. Calls ``_rewrite_values`` to rewrite any special CF names to normal xarray names.
           This uses ``key_mappers``.
        3. Unpacks arguments if necessary before returning them.
        """
        sig = inspect.signature(func, follow_wrapped=True)

        # Catch things like .isel(T=5).
        # This assigns indexers_kwargs=dict(T=5).
        # and indexers_kwargs is of kind VAR_KEYWORD
        var_kws: list = []
        # capture *args, e.g. transpose
        var_args: list = []
        for param in sig.parameters:
            if sig.parameters[param].kind is inspect.Parameter.VAR_KEYWORD:
                var_kws.append(param)
            elif sig.parameters[param].kind is inspect.Parameter.VAR_POSITIONAL:
                var_args.append(param)

        posargs = []
        if args or kwargs:
            bound = sig.bind(*args, **kwargs)
            arguments = self._rewrite_values(
                bound.arguments, key_mappers, tuple(var_kws)
            )

            # unwrap the *args type arguments
            for arg in var_args:
                value = arguments.pop(arg, None)
                if value:
                    # value should always be Iterable
                    posargs.extend(value)
            # now unwrap the **kwargs type arguments
            for kw in var_kws:
                value = arguments.pop(kw, None)
                if value:
                    arguments.update(**value)
        else:
            arguments = {}

        return posargs, arguments

    def _rewrite_values(
        self,
        kwargs,
        key_mappers: MutableMapping[str, tuple[Mapper, ...]],
        var_kws: tuple[str, ...],
    ):
        """
        Rewrites the values in a Mapping from kwarg to value.

        Parameters
        ----------
        kwargs : Mapping
            Mapping from kwarg name to value
        key_mappers : Mapping
            Mapping from kwarg name to a Mapper function that will convert a
            given CF "special" name to an xarray name.
        var_kws : List[str]
            List of variable kwargs that need special treatment.
            e.g. ``**indexers_kwargs`` in isel

        Returns
        -------
        dict of kwargs with fully rewritten values.
        """
        updates: dict = {}

        # allow multiple return values here.
        # these are valid for .sel, .isel, .coarsen
        all_mappers = ChainMap(  # type: ignore[misc]
            key_mappers,
            dict.fromkeys(var_kws, (_get_all,)),
        )

        for key in set(all_mappers) & set(kwargs):
            value = kwargs[key]
            mappers = all_mappers[key]

            value = always_iterable(value)

            if isinstance(value, dict):
                # this for things like isel where **kwargs captures things like T=5
                # .sel, .isel, .rolling
                # Account for multiple names matching the key.
                # e.g. .isel(X=5) → .isel(xi_rho=5, xi_u=5, xi_v=5, xi_psi=5)
                # where xi_* have attrs["axis"] = "X"
                updates[key] = ChainMap(
                    *(
                        dict.fromkeys(
                            apply_mapper(mappers, self._obj, k, False, [k]), v
                        )
                        for k, v in value.items()
                    )
                )

            elif value is Ellipsis:
                pass

            else:
                # things like sum which have dim
                newvalue = [
                    apply_mapper(mappers, self._obj, v, error=False, default=[v])
                    for v in value
                ]
                # Mappers return list by default
                # for input dim=["lat", "X"], newvalue=[["lat"], ["lon"]],
                # so we deal with that here.
                unpacked = list(itertools.chain(*newvalue))
                if len(unpacked) == 1:
                    # handle 'group'
                    updates[key] = unpacked[0]
                else:
                    updates[key] = unpacked

        kwargs.update(updates)

        # TODO: is there a way to merge this with above?
        # maybe the keys we are looking for are in kwargs.
        # For example, this happens with DataArray.plot(),
        # where the signature is obscured and kwargs is
        #    kwargs = {"x": "X", "col": "T"}
        for vkw in var_kws:
            if vkw in kwargs:
                maybe_update = {
                    k: apply_mapper(
                        key_mappers[k], self._obj, v, error=False, default=[v]
                    )[0]
                    for k, v in kwargs[vkw].items()
                    if k in key_mappers
                }
                kwargs[vkw].update(maybe_update)

        return kwargs

    def __getattr__(self, attr):
        return _getattr(
            obj=self._obj,
            attr=attr,
            accessor=self,
            key_mappers=_DEFAULT_KEY_MAPPERS,
            wrap_classes=True,
        )

    def __contains__(self, item: str) -> bool:
        """
        Check whether item is a valid key for indexing with .cf
        """
        return item in self.keys()

    @property
    def plot(self):
        """
        Extended version of regular ``.plot``.

        See Also
        --------
        Dataset.plot
        """
        return _CFWrappedPlotMethods(self._obj, self)

    def describe(self):
        """
        Print a string repr to screen.
        """

        emit_user_level_warning(
            "'obj.cf.describe()' will be removed in a future version. "
            "Use instead 'repr(obj.cf)' or 'obj.cf' in a Jupyter environment.",
            DeprecationWarning,
        )
        print(repr(self))

    def __repr__(self):
        return ("".join(self._generate_repr(rich=False))).rstrip()

    def __rich__(self):
        from rich.console import Group

        return Group(*self._generate_repr(rich=True))

    def _generate_repr(self, rich=False):
        dims = self._obj.dims
        coords = self._obj.coords

        # if self._obj._attrs:
        #     conventions = self._obj.attrs.pop("Conventions", None)
        #     if conventions:
        #         yield _format_conventions(conventions, rich)

        if isinstance(self._obj, DataArray) and self._obj.cf.is_flag_variable:
            yield _maybe_panel(
                _format_flags(self, rich), title="Flag Variable", rich=rich
            )

        roles = self.cf_roles
        if roles:
            if any(role in roles for role in _DSG_ROLES):
                yield _maybe_panel(
                    _format_dsg_roles(self, dims, rich),
                    title="Discrete Sampling Geometry",
                    rich=rich,
                )

            if "grid_topology" in self.cf_roles:
                axes = sgrid.parse_axes(self._obj)
                yield _maybe_panel(
                    _format_sgrid(self, axes, rich),
                    title="SGRID",
                    rich=rich,
                )

        yield _maybe_panel(
            _format_coordinates(self, dims, coords, rich),
            title="Coordinates",
            rich=rich,
        )
        if isinstance(self._obj, Dataset):
            yield _maybe_panel(
                _format_data_vars(self, self._obj.data_vars, rich),
                title="Data Variables",
                rich=rich,
            )

    def keys(self) -> set[Hashable]:
        """
        Utility function that returns valid keys for .cf[].

        This is useful for checking whether a key is valid for indexing, i.e.
        that the attributes necessary to allow indexing by that key exist.

        Returns
        -------
        set
            Set of valid key names that can be used with __getitem__ or .cf[key].
        """

        varnames = list(self.axes) + list(self.coordinates)
        varnames.extend(list(self.cell_measures))
        varnames.extend(list(self.standard_names))
        varnames.extend(list(self.cf_roles))
        if isinstance(self._obj, xr.Dataset):
            varnames.extend(list(self.grid_mapping_names))
        else:
            try:
                gmname = self.grid_mapping_name
                varnames.extend(list(gmname))
            except ValueError:
                pass

        return set(varnames)

    @property
    def axes(self) -> dict[str, list[Hashable]]:
        """
        Mapping valid Axis standard names for ``.cf[]`` to variable names.

        This is useful for checking whether a key is valid for indexing, i.e.
        that the attributes necessary to allow indexing by that key exist.
        However, it will only return the Axis names ``("X", "Y", "Z", "T")``
        present in ``.coords``, not in ``.data_vars``.

        Returns
        -------
        dict
            Dictionary with keys that can be used with ``__getitem__`` or as ``.cf[key]``.
            Keys will be the appropriate subset of ("X", "Y", "Z", "T").
            Values are lists of variable names that match that particular key.
        """
        vardict = {key: _get_coords(self._obj, key) for key in _AXIS_NAMES}

        return {k: sort_maybe_hashable(v) for k, v in vardict.items() if v}

    @property
    def coordinates(self) -> dict[str, list[Hashable]]:
        """
        Mapping valid Coordinate standard names for ``.cf[]`` to variable names.

        This is useful for checking whether a key is valid for indexing, i.e.
        that the attributes necessary to allow indexing by that key exist.
        However, it will only return the Coordinate names ``("latitude", "longitude", "vertical", "time")``
        present in ``.coords``, not in ``.data_vars``.

        Returns
        -------
        dict
            Dictionary of valid Coordinate names that can be used with ``__getitem__`` or ``.cf[key]``.
            Keys will be the appropriate subset of ``("latitude", "longitude", "vertical", "time")``.
            Values are lists of variable names that match that particular key.
        """
        vardict = {key: _get_coords(self._obj, key) for key in _COORD_NAMES}

        return {k: sort_maybe_hashable(v) for k, v in vardict.items() if v}

    @property
    def cell_measures(self) -> dict[str, list[Hashable]]:
        """
        Mapping valid cell measure standard names for ``.cf[]`` to variable names.

        This is useful for checking whether a key is valid for indexing, i.e.
        that the attributes necessary to allow indexing by that key exist.

        Returns
        -------
        dict
            Dictionary of valid cell measure names that can be used with ``__getitem__`` or ``.cf[key]``.
        """

        obj = self._obj
        all_attrs = [
            ChainMap(da.attrs, da.encoding).get("cell_measures", "")
            for da in obj.coords.values()
        ]
        if isinstance(obj, DataArray):
            all_attrs += [ChainMap(obj.attrs, obj.encoding).get("cell_measures", "")]
        elif isinstance(obj, Dataset):
            all_attrs += [
                ChainMap(da.attrs, da.encoding).get("cell_measures", "")
                for da in obj.data_vars.values()
            ]
        as_dataset = self._maybe_to_dataset().reset_coords()

        keys = {}
        for attr in set(all_attrs):
            try:
                keys.update(parse_cell_methods_attr(attr))
            except ValueError:
                bad_vars = list(
                    as_dataset.filter_by_attrs(cell_measures=attr).data_vars.keys()
                )
                emit_user_level_warning(
                    f"Ignoring bad cell_measures attribute: {attr} on {bad_vars}.",
                    UserWarning,
                )
        measures = {
            key: self._drop_missing_variables(_get_all(self._obj, key)) for key in keys
        }

        return {k: sort_maybe_hashable(set(v)) for k, v in measures.items() if v}

    @property
    def standard_names(self) -> dict[str, list[Hashable]]:
        """
        Mapping standard names to variable names.

        Returns
        -------
        dict
            Dictionary mapping standard names to variable names.
        """
        if isinstance(self._obj, Dataset):
            variables = self._obj._variables
        elif isinstance(self._obj, DataArray):
            variables = self._obj._coords

        vardict: dict[str, list[Hashable]] = {}
        for k, v in variables.items():
            if "standard_name" in v.attrs:
                std_name = v.attrs["standard_name"]
                vardict[std_name] = vardict.setdefault(std_name, []) + [k]

        return {std: sort_maybe_hashable(v) for std, v in vardict.items()}

    @property
    def cf_roles(self) -> dict[str, list[Hashable]]:
        """
        Mapping cf_role names to variable names.

        Returns
        -------
        dict
            Dictionary mapping cf_role names to variable names.

        References
        ----------
        Please refer to the CF conventions document : http://cfconventions.org/Data/cf-conventions/cf-conventions-1.8/cf-conventions.html#coordinates-metadata

        Examples
        --------
        >>> import cf_xarray
        >>> from cf_xarray.datasets import dsg
        >>> dsg.cf.cf_roles
        {'profile_id': ['profile'], 'trajectory_id': ['trajectory']}
        """
        if isinstance(self._obj, Dataset):
            variables = self._obj._variables
        elif isinstance(self._obj, DataArray):
            variables = self._obj._coords

        vardict: dict[str, list[Hashable]] = {}
        for k, v in variables.items():
            if "cf_role" in v.attrs:
                role = v.attrs["cf_role"]
                vardict[role] = vardict.setdefault(role, []) + [k]

        return {role_: sort_maybe_hashable(v) for role_, v in vardict.items()}

    def get_associated_variable_names(
        self, name: Hashable, skip_bounds: bool = False, error: bool = True
    ) -> dict[str, list[Hashable]]:
        """
        Mapping a list of variable names referred to in the appropriate attribute.

        Includes:
            1. "ancillary_variables"
            2. "bounds"
            3. "cell_measures"
            4. "coordinates"
            5. "grid_mapping"
            6. "grid"

        Parameters
        ----------
        name : Hashable
        skip_bounds : bool, optional
        error : bool, optional
            Raise or ignore errors.

        Returns
        -------
        names : dict
            Dictionary with keys "ancillary_variables", "cell_measures", "coordinates", "bounds",
            "grid_mapping", "grid".
        """
        keys = [
            "ancillary_variables",
            "cell_measures",
            "coordinates",
            "bounds",
            "grid_mapping",
            "grid",
        ]

        coords: dict[str, list[Hashable]] = {k: [] for k in keys}
        attrs_or_encoding = ChainMap(self._obj[name].attrs, self._obj[name].encoding)

        coordinates = attrs_or_encoding.get("coordinates", None)
        # Handles case where the coordinates attribute is None
        # This is used to tell xarray to not write a coordinates attribute
        if coordinates:
            coords["coordinates"] = coordinates.split(" ")

        if "cell_measures" in attrs_or_encoding:
            try:
                coords["cell_measures"] = list(
                    parse_cell_methods_attr(attrs_or_encoding["cell_measures"]).values()
                )
            except ValueError as e:
                if error:
                    msg = e.args[0] + " Ignore this error by passing 'error=False'"
                    raise ValueError(msg) from None
                else:
                    emit_user_level_warning(
                        f"Ignoring bad cell_measures attribute: {attrs_or_encoding['cell_measures']}",
                        UserWarning,
                    )
                    coords["cell_measures"] = []

        if (
            isinstance(self._obj, Dataset)
            and "ancillary_variables" in attrs_or_encoding
        ):
            coords["ancillary_variables"] = attrs_or_encoding[
                "ancillary_variables"
            ].split(" ")

        if not skip_bounds:
            if "bounds" in attrs_or_encoding:
                coords["bounds"] = [attrs_or_encoding["bounds"]]
            for dim in self._obj[name].dims:
                dbounds = self._obj[dim].attrs.get("bounds", None)
                if dbounds:
                    coords["bounds"].append(dbounds)

        if "grid" in attrs_or_encoding:
            coords["grid"] = [attrs_or_encoding["grid"]]

        if "grid_mapping" in attrs_or_encoding:
            coords["grid_mapping"] = [attrs_or_encoding["grid_mapping"]]

        allvars = itertools.chain(*coords.values())
        missing = set(allvars) - set(self._maybe_to_dataset()._variables)
        if missing:
            if OPTIONS["warn_on_missing_variables"]:
                emit_user_level_warning(
                    f"Variables {missing!r} not found in object but are referred to in the CF attributes.",
                    UserWarning,
                )
            for k, v in coords.items():
                for m in missing:
                    if m in v:
                        v.remove(m)
                        coords[k] = v

        return coords

    def _maybe_to_dataset(self, obj=None) -> Dataset:
        if obj is None:
            obj = self._obj
        if isinstance(self._obj, DataArray):
            return obj._to_temp_dataset()
        else:
            return obj

    def _maybe_to_dataarray(self, obj=None):
        if obj is None:
            obj = self._obj
        if isinstance(self._obj, DataArray):
            return self._obj._from_temp_dataset(obj)
        else:
            return obj

    def rename_like(
        self,
        other: DataArray | Dataset,
        skip: str | Iterable[str] | None = None,
    ) -> DataArray | Dataset:
        """
        Rename variables in object to match names of like-variables in ``other``.

        "Likeness" is determined by variables sharing similar attributes. If
        cf_xarray can identify a single "longitude" variable in both this object and
        ``other``, that variable will be renamed to match the "longitude" variable in
        ``other``.

        For now, this function only matches ``("latitude", "longitude", "vertical", "time")``

        Parameters
        ----------
        other : DataArray, Dataset
            Variables will be renamed to match variable names in this xarray object.
        skip : str, Iterable[str], optional
            Limit the renaming excluding
            ("axes", "bounds", cell_measures", "coordinates", "standard_names")
            or a subset thereof.

        Returns
        -------
        DataArray or Dataset
            With renamed variables.
        """
        if skip is None:
            skip_iter = []
        elif isinstance(skip, str):
            skip_iter = [skip]
        else:
            skip_iter = list(skip)

        ourkeys = self.keys()
        theirkeys = other.cf.keys()

        good_keys = ourkeys & theirkeys
        keydict = {}
        for key in good_keys:
            ours = set(apply_mapper(_get_all, self._obj, key))
            theirs = set(apply_mapper(_get_all, other, key))
            for attr in skip_iter:
                ours.difference_update(getattr(self, attr).get(key, []))
                theirs.difference_update(getattr(other.cf, attr).get(key, []))
            if ours and theirs:
                keydict[key] = dict(ours=list(ours), theirs=list(theirs))

        def get_renamer_and_conflicts(keydict):
            conflicts = {}
            for k0, v0 in keydict.items():
                if len(v0["ours"]) > 1 or len(v0["theirs"]) > 1:
                    conflicts[k0] = v0
                    continue
                for v1 in keydict.values():
                    # Conflicts have same ours but different theirs or vice versa
                    if (v0["ours"] == v1["ours"]) != (v0["theirs"] == v1["theirs"]):
                        conflicts[k0] = v0
                        break

            renamer = {
                v["ours"][0]: v["theirs"][0]
                for k, v in keydict.items()
                if k not in conflicts and v["ours"][0] != v["theirs"][0]
            }

            return renamer, conflicts

        # Run get_renamer_and_conflicts twice.
        # The second time add the bounds associated with variables to rename
        renamer, conflicts = get_renamer_and_conflicts(keydict)
        if "bounds" not in skip_iter:
            for k, v in renamer.items():
                ours = set(getattr(self, "bounds", {}).get(k, []))
                theirs = set(getattr(other.cf, "bounds", {}).get(v, []))
                if ours and theirs:
                    ours.update(keydict.get(k, {}).get("ours", []))
                    theirs.update(keydict.get(k, {}).get("theirs", []))
                    keydict[k] = dict(ours=list(ours), theirs=list(theirs))
            renamer, conflicts = get_renamer_and_conflicts(keydict)

        # Rename and warn
        if conflicts:
            emit_user_level_warning(
                "Conflicting variables skipped:\n"
                + "\n".join(
                    [
                        f"{sorted(v['ours'])}: {sorted(v['theirs'])} ({k})"
                        for k, v in sorted(
                            conflicts.items(), key=lambda item: sorted(item[1]["ours"])
                        )
                    ]
                ),
                UserWarning,
            )
        newobj = self._obj.rename(renamer)

        # rename variable names in the attributes
        # if present
        ds = self._maybe_to_dataset(newobj)
        for _, variable in ds.variables.items():
            for attr in ("bounds", "coordinates", "cell_measures"):
                if attr == "cell_measures":
                    varlist = [
                        f"{k}: {renamer.get(v, v)}"
                        for k, v in parse_cell_methods_attr(
                            variable.attrs.get(attr, "")
                        ).items()
                    ]
                else:
                    varlist = [
                        renamer.get(var, var)
                        for var in variable.attrs.get(attr, "").split()
                    ]

                if varlist:
                    variable.attrs[attr] = " ".join(varlist)
        return self._maybe_to_dataarray(ds)

    def guess_coord_axis(self, verbose: bool = False) -> DataArray | Dataset:
        """
        Automagically guesses X, Y, Z, T, latitude, longitude, and adds appropriate attributes.

        Uses regexes from Metpy and inspired by Iris function of same name.

        Existing attributes will not be modified.

        Parameters
        ----------
        verbose : bool
            Print extra info to screen.

        Returns
        -------
        DataArray or Dataset
            With appropriate attributes added.
        """
        obj = self._obj.copy(deep=False)
        for var in obj.coords.variables:
            var_is_coord = any(var in val for val in obj.cf.coordinates.values())
            if not var_is_coord and obj[var].ndim == 1 and _is_datetime_like(obj[var]):
                if verbose:
                    print(
                        f"I think {var!r} is of type 'time'. It has a datetime-like type."
                    )
                obj[var].attrs = dict(ChainMap(obj[var].attrs, ATTRS["time"]))
                continue  # prevent second detection

            for name, pattern in regex.items():
                var_is_axis = any(var in val for val in obj.cf.axes.values())
                var_is_coord = any(var in val for val in obj.cf.coordinates.values())
                if (name in _AXIS_NAMES and var_is_axis) or (
                    name in _COORD_NAMES and var_is_coord
                ):
                    continue  # skip known axes/coordinates and prevent multiple guesses
                # match variable names
                if pattern.match(var.lower()):
                    if verbose:
                        print(
                            f"I think {var!r} is of type {name!r}. It matched {pattern!r}"
                        )
                    obj[var].attrs = dict(ChainMap(obj[var].attrs, ATTRS[name]))
        return obj

    def drop(self, *args, **kwargs):
        raise NotImplementedError(
            "cf-xarray does not support .drop."
            "Please use .cf.drop_vars or .cf.drop_sel as appropriate."
        )

    def stack(self, dimensions=None, **dimensions_kwargs):
        # stack needs to rewrite the _values_ of a dict
        # our other machinery rewrites the _keys_ of a dict
        # This seems somewhat rare, so do it explicitly for now

        if dimensions is None:
            dimensions = dimensions_kwargs
        for key, values in dimensions.items():
            updates = [
                apply_mapper(
                    (_single(_get_dims),), self._obj, v, error=True, default=[v]
                )
                for v in values
            ]
            dimensions.update({key: tuple(itertools.chain(*updates))})
        return self._obj.stack(dimensions)

    def differentiate(
        self, coord, *xr_args, positive_upward: bool = False, **xr_kwargs
    ):  # numpydoc ignore=PR01
        """
        Differentiate an xarray object.

        Parameters
        ----------
        coord : Hashable
            The coordinate used to compute the gradient.
        positive_upward : optional, bool
            Change sign of the derivative based on the ``"positive"`` attribute of ``coord``
            so that positive values indicate increasing upward.
            If ``positive=="down"``, then multiplied by -1.

        Returns
        -------
        DataArray or Dataset
            Differentiated object.

        See Also
        --------
        DataArray.cf.differentiate
        Dataset.cf.differentiate
        xarray.DataArray.differentiate : Underlying xarray function.
        xarray.Dataset.differentiate : Underlying xarray function.

        Notes
        -----
        ``xr_args``, ``xr_kwargs`` are passed directly to the underlying xarray function.
        """
        coord = apply_mapper(
            (_single(_get_coords),), self._obj, coord, error=False, default=[coord]
        )[0]
        result = self._obj.differentiate(coord, *xr_args, **xr_kwargs)
        if positive_upward:
            coord = self._obj[coord]
            attrs = coord.attrs
            if "positive" not in attrs:
                raise ValueError(
                    f"positive_upward=True and 'positive' attribute not present on {coord.name}"
                )
            if attrs["positive"] not in ["up", "down"]:
                raise ValueError(
                    f"positive_upward=True and received attrs['positive']={attrs['positive']}. Expected one of ['up', 'down'] "
                )
            if attrs["positive"] == "down":
                result *= -1
        return result

    def add_canonical_attributes(
        self,
        override: bool = False,
        skip: Hashable | Iterable[Hashable] | None = None,
        verbose: bool = False,
        source=None,
    ) -> Dataset | DataArray:
        """
        Add canonical CF attributes to variables with standard names.

        Attributes are parsed from the official CF standard name table [1]_.
        This function adds an entry to the "history" attribute.

        Parameters
        ----------
        override : bool
            Override existing attributes.
        skip : str, iterable, optional
            Attribute(s) to skip: ``{"units", "grib", "amip", "description"}``.
        verbose : bool
            Print added attributes to screen.
        source : optional
            Path of `cf-standard-name-table.xml` or file object containing XML data.
            If ``None``, use the latest CF standard name table (requires ``pooch``).

        Returns
        -------
        DataArray or Dataset
            With attributes added.

        Notes
        -----
        The ``"units"`` attribute is never added to datetime-like variables.

        References
        ----------
        .. [1] https://cfconventions.org/standard-names.html
        """

        # Arguments to add to history
        args = ", ".join([f"{k!s}={v!r}" for k, v in locals().items() if k != "self"])

        # Defaults
        skip_ = [skip] if isinstance(skip, Hashable) else (skip or [])

        # Parse table
        info, table, aliases = parse_cf_standard_name_table(source)

        # Loop over standard names
        ds = self._maybe_to_dataset().copy(deep=False)
        attrs_to_print: dict = {}
        for std_name, var_names in ds.cf.standard_names.items():
            # Loop over variable names
            for var_name in var_names:
                old_attrs = ds[var_name].attrs
                std_name = aliases.get(std_name, std_name)
                new_attrs = table.get(std_name, {})

                # Loop over attributes
                for key, value in new_attrs.items():
                    if (
                        value
                        and key not in skip_
                        and (override or key not in old_attrs)
                    ):
                        # Don't add units to time variables (e.g., datetime64, ...)
                        if key == "units" and _is_datetime_like(ds[var_name]):
                            continue

                        # Add attribute
                        ds[var_name].attrs[key] = value

                        # Build verbose dictionary
                        if verbose:
                            attrs_to_print.setdefault(var_name, {})
                            attrs_to_print[var_name][key] = value

        if verbose:
            # Info
            strings = ["CF Standard Name Table info:"]
            for key, value in info.items():
                strings.append(f"- {key}: {value}")

            # Attributes added
            strings.append("\nAttributes added:")
            for varname, attrs in attrs_to_print.items():
                strings.append(f"- {varname}:")
                for key, value in attrs.items():
                    strings.append(f"    * {key}: {value}")
                strings.append("")

            print("\n".join(strings))

        # Prepend history
        now = datetime.now().ctime()
        method_name = inspect.stack()[0][3]
        version = _get_version()
        table_version = info["version_number"]
        history = (
            f"{now}:"
            f" cf.{method_name}({args})"
            f" [cf-xarray {version}, cf-standard-name-table {table_version}]\n"
        )
        obj = self._maybe_to_dataarray(ds)
        obj.attrs["history"] = history + obj.attrs.get("history", "")

        return obj


@xr.register_dataset_accessor("cf")
class CFDatasetAccessor(CFAccessor):
    def __getitem__(self, key: Hashable | Iterable[Hashable]) -> DataArray | Dataset:
        """
        Index into a Dataset making use of CF attributes.

        Parameters
        ----------
        key : str, Iterable[str], optional
            One of
              - axes names: "X", "Y", "Z", "T"
              - coordinate names: "longitude", "latitude", "vertical", "time"
              - cell measures: "area", "volume", or other names present in the \
                             ``cell_measures`` attribute
              - standard names: names present in ``standard_name`` attribute
              - cf roles: 'timeseries_id', 'profile_id', 'trajectory_id', 'mesh_topology', 'grid_topology'
              - grid mappings: 'grid_mapping' or a grid_mapping_name like 'rotated_latitude_longitude'

        Returns
        -------
        DataArray or Dataset
          ``Dataset.cf[str]`` will return a DataArray, \
          ``Dataset.cf[List[str]]``` will return a Dataset.

        Notes
        -----
        In all cases, associated CF variables will be attached as coordinate variables
        by parsing attributes such as ``bounds``, ``ancillary_variables``, etc.

        ``bounds`` variables will not be attached when a DataArray is returned. This
        is a limitation of the xarray data model.

        Add additional keys by specifying "custom criteria". See :ref:`custom_criteria` for more.
        """
        return _getitem(self, key)

    @property
    def formula_terms(self) -> dict[Hashable, dict[str, str]]:  # numpydoc ignore=SS06
        """
        Mapping the parametric coordinate's name to a dictionary that maps "standard term names"
        to actual variable names.

        Returns
        -------
        dict
            Dictionary of the form ``{parametric_coord_name: {standard_term_name: variable_name}}``

        References
        ----------
        Please refer to the CF conventions document :
          1. http://cfconventions.org/Data/cf-conventions/cf-conventions-1.8/cf-conventions.html#parametric-vertical-coordinate
          2. http://cfconventions.org/Data/cf-conventions/cf-conventions-1.8/cf-conventions.html#parametric-v-coord.

        Examples
        --------
        >>> import cf_xarray
        >>> from cf_xarray.datasets import romsds

        The ``s_rho`` DataArray is an example of a parametric vertical coordinate.

        >>> romsds.s_rho
        <xarray.DataArray 's_rho' (s_rho: 30)>
        array([-0.983333, -0.95    , -0.916667, -0.883333, -0.85    , -0.816667,
               -0.783333, -0.75    , -0.716667, -0.683333, -0.65    , -0.616667,
               -0.583333, -0.55    , -0.516667, -0.483333, -0.45    , -0.416667,
               -0.383333, -0.35    , -0.316667, -0.283333, -0.25    , -0.216667,
               -0.183333, -0.15    , -0.116667, -0.083333, -0.05    , -0.016667])
        Coordinates:
          * s_rho       (s_rho) float64 -0.9833 -0.95 -0.9167 ... -0.05 -0.01667
            hc          float64 20.0
            h           float64 603.9
            Vtransform  float64 2.0
            Cs_r        (s_rho) float64 -0.933 -0.8092 -0.6988 ... -0.0005206 -5.758e-05
        Attributes:
            long_name:      S-coordinate at RHO-points
            valid_min:      -1.0
            valid_max:      0.0
            standard_name:  ocean_s_coordinate_g2
            formula_terms:  s: s_rho C: Cs_r eta: zeta depth: h depth_c: hc
            field:          s_rho, scalar

        Now access the formula terms

        >>> romsds.cf.formula_terms
        {'s_rho': {'s': 's_rho', 'C': 'Cs_r', 'eta': 'zeta', 'depth': 'h', 'depth_c': 'hc'}}
        """
        results = {}
        for dim in _get_dims(self._obj, "Z"):
            terms = self._obj[dim].cf.formula_terms
            variables = self._drop_missing_variables(list(terms.values()))
            terms_dict: dict[str, str] = {
                key: val for key, val in terms.items() if val in variables
            }
            if terms_dict:
                results[dim] = terms_dict

        return results

    @property
    def bounds(self) -> dict[Hashable, list[Hashable]]:
        """
        Mapping keys to the variable names of their bounds.

        Returns
        -------
        dict
            Dictionary mapping keys to the variable names of their bounds.

        See Also
        --------
        Dataset.cf.get_bounds_dim_name

        Examples
        --------
        >>> from cf_xarray.datasets import mollwds
        >>> mollwds.cf.bounds
        {'lat': ['lat_bounds'], 'latitude': ['lat_bounds'], 'lon': ['lon_bounds'], 'longitude': ['lon_bounds']}
        """

        obj = self._obj
        keys = self.keys() | set(obj.variables)

        vardict = {
            key: self._drop_missing_variables(
                apply_mapper(_get_bounds, obj, key, error=False)
            )
            for key in keys
        }

        return {k: sort_maybe_hashable(v) for k, v in vardict.items() if v}

    def get_bounds(self, key: Hashable) -> DataArray | Dataset:
        """
        Get bounds variable corresponding to key.

        Parameters
        ----------
        key : str
            Name of variable whose bounds are desired.

        Returns
        -------
        DataArray
            Representing bounds.
        """

        results = self[[key]].cf.bounds.get(key, [])
        if not results:
            raise KeyError(f"No results found for {key!r}.")

        return self._obj[results[0] if len(results) == 1 else results]

    def get_bounds_dim_name(self, key: Hashable) -> Hashable:
        """
        Get bounds dim name for variable corresponding to key.

        Parameters
        ----------
        key : str
            Name of variable whose bounds dimension name is desired.

        Returns
        -------
        str
            Name of dim.
        """
        # In many cases, the bounds variable has the same attrs as the coordinate variable
        # So multiple matches are possible.
        crd_names = apply_mapper(_get_all, self._obj, key, error=False, default=[key])

        variables = self._obj._variables
        filtered = [
            crd_name for crd_name in crd_names if "bounds" in variables[crd_name].attrs
        ]
        if len(filtered) > 1:
            raise KeyError(
                f"Received multiple matches for {key!r} that have a bounds attribute: {filtered!r} "
            )

        (crd_name,) = filtered
        crd = variables[crd_name]
        crd_attrs = crd._attrs
        if crd_attrs is None or "bounds" not in crd_attrs:
            raise KeyError(f"No bounds variable found for {key!r}")

        bounds = variables[crd_attrs["bounds"].strip()]
        bounds_dims = set(bounds.dims) - set(crd.dims)
        assert len(bounds_dims) == 1
        bounds_dim = bounds_dims.pop()
        assert bounds.sizes[bounds_dim] in [2, 4]
        return bounds_dim

    def add_bounds(
        self,
        keys: str | Iterable[str],
        *,
        dim: str | Iterable[str] | None = None,
        output_dim: str = "bounds",
    ):
        """
        Create a new object with bounds variables.

        The bounds values are guessed assuming equal spacing on either side of a coordinate label.
        The linear estimation is only a coarse approximation, especially 2D bounds on curvilinear
        grids. It is always better to use bounds generated as part of the grid creation process.
        This method is purely for convenience.

        Parameters
        ----------
        keys : str or Iterable[str]
            Either a single variable name or a list of variable names.
        dim : str or Iterable[str], optional
            Core dimension(s) along which to estimate bounds. For 2D bounds, it can
            be a list of 2 dimension names.
        output_dim : str
            The name of the bounds dimension to add.

        Returns
        -------
        DataArray or Dataset
            With bounds variables added and appropriate "bounds" attribute set.

        Raises
        ------
        KeyError

        Notes
        -----
        The bounds variables are automatically named ``f"{var}_bounds"`` where ``var``
        is a variable name.

        Examples
        --------
        >>> from cf_xarray.datasets import airds
        >>> airds.cf.bounds
        {}
        >>> updated = airds.cf.add_bounds("time")
        >>> updated.cf.bounds
        {'T': ['time_bounds'], 'time': ['time_bounds']}
        """
        if isinstance(keys, str):
            keys = [keys]

        variables = set()
        for key in keys:
            variables.update(
                apply_mapper(_get_all, self._obj, key, error=False, default=[key])
            )

        obj = self._maybe_to_dataset(self._obj.copy(deep=False))

        bad_vars: set[str] = variables - set(obj.variables)
        if bad_vars:
            msg = f"{bad_vars!r} are not variables in the underlying object."
            dims_no_idx = bad_vars.intersection(obj.dims)
            if dims_no_idx:
                msg += f" {dims_no_idx!r} are dimensions with no index."
            raise ValueError(msg)

        for var in variables:
            bname = f"{var}_bounds"
            if bname in obj.variables:
                raise ValueError(f"Bounds variable name {bname!r} will conflict!")
            out = _guess_bounds(
                obj[var].reset_coords(drop=True), dim=dim, out_dim=output_dim
            )
            if output_dim in obj.dims and (new := out[output_dim].size) != (
                old := obj[output_dim].size
            ):
                raise ValueError(
                    f"The `{output_dim}` dimension already exists but has a different length than the new one "
                    f"({old} vs {new}). Please provide another bound dimension name with `output_dim`."
                )
            obj.coords[bname] = out
            obj[var].attrs["bounds"] = bname

        return self._maybe_to_dataarray(obj)

    def bounds_to_vertices(
        self,
        keys: Hashable | Iterable[Hashable] | None = None,
        order: str | None = "counterclockwise",
    ) -> Dataset:
        """
        Convert bounds variable to vertices.

        There 2 covered cases:
         - 1D coordinates, with bounds of shape (N, 2),
           converted to vertices of shape (N+1,)
         - 2D coordinates, with bounds of shape (N, M, 4).
           converted to vertices of shape (N+1, M+1).

        Parameters
        ----------
        keys : str or Iterable[str], optional
            The names of the variables whose bounds are to be converted to vertices.
            If not given, converts all available bounds within self.cf.keys().
        order : {'counterclockwise', 'clockwise', None}
            Valid for 2D coordinates only (bounds of shape (N, M, 4), ignored otherwise.
            Order the bounds are given in, assuming that ax0-ax1-upward is a right
            handed coordinate system, where ax0 and ax1 are the two first dimensions of
            the variable. If None, the counterclockwise version is computed and then
            verified. If the check fails the clockwise version is returned.

        Returns
        -------
        Dataset
            Copy of the dataset with added vertices variables.
            Either of shape (N+1,) or (N+1, M+1). New vertex dimensions are named
            from the initial dimension and suffix "_vertices". Variables with similar
            names are overwritten.

        Raises
        ------
        ValueError
            If any of the keys given doesn't corresponds to existing bounds.

        Notes
        -----
        Getting the correct axes "order" is tricky. There are no real standards for
        dimension names or even axes order, even though the CF conventions mentions the
        ax0-ax1-upward (counterclockwise bounds) as being the default. Moreover, xarray can
        tranpose data without raising any warning or error, which make attributes
        unreliable.

        References
        ----------
        Please refer to the CF conventions document : http://cfconventions.org/Data/cf-conventions/cf-conventions-1.8/cf-conventions.html#cell-boundaries.
        """
        if keys is None:
            coords = tuple(self.keys())
        elif isinstance(keys, Hashable):
            coords = (keys,)
        else:
            coords = tuple(keys)

        obj = self._maybe_to_dataset(self._obj.copy(deep=False))

        for coord in coords:
            try:
                bounds = self.get_bounds(coord)
            except KeyError as exc:
                if keys is not None:
                    raise ValueError(
                        f"vertices are computed from bounds but given key {coord} did not correspond to existing bounds."
                    ) from exc
            else:
                assert isinstance(bounds, DataArray)
                name = f"{self[coord].name}_vertices"
                obj = obj.assign(  # Overwrite any variable with the same name.
                    {
                        name: bounds_to_vertices(
                            bounds,
                            bounds_dim=list(set(bounds.dims) - set(self[coord].dims))[
                                0
                            ],
                            order=order,
                        )
                    }
                )
        return obj

    @property
    def grid_mapping_names(self) -> dict[str, list[str]]:
        """
        Mapping the CF grid mapping name to the grid mapping variable name.

        Returns
        -------
        dict
            Dictionary mapping the CF grid mapping name to the variable name containing
            the grid mapping attributes.

        See Also
        --------
        DataArray.cf.grid_mapping

        References
        ----------
        Please refer to the CF conventions document : https://cfconventions.org/Data/cf-conventions/cf-conventions-1.10/cf-conventions.html#grid-mappings-and-projections

        For a list of valid grid_mapping names, refer to: https://cfconventions.org/Data/cf-conventions/cf-conventions-1.10/cf-conventions.html#appendix-grid-mappings

        Examples
        --------
        >>> from cf_xarray.datasets import rotds
        >>> rotds.cf.grid_mapping_names
        {'rotated_latitude_longitude': ['rotated_pole']}
        """

        obj = self._obj
        keys = set(obj.variables)

        vardict = {
            key: obj.variables[key].attrs["grid_mapping_name"]
            for key in keys
            if "grid_mapping_name" in obj.variables[key].attrs
        }

        results = {}
        for k, v in vardict.items():
            if v not in results:
                results[v] = [k]
            else:
                results[v].append(k)
        return results

    def decode_vertical_coords(self, *, outnames=None, prefix=None):
        """
        Decode parameterized vertical coordinates in place.

        Parameters
        ----------
        outnames : dict, optional
            Keys of outnames are the input sigma/s coordinate variable name and
            the values are the name to use for the associated vertical coordinate.
        prefix : str, optional
            Prefix for newly created z variables.
            E.g. ``s_rho`` becomes ``z_rho``.

        Returns
        -------
        None
            Modifies self inplace.

        See Also
        --------
        Dataset.cf.formula_terms

        Notes
        -----
        Will only decode when the ``formula_terms`` and ``standard_name`` attributes
        are set on the parameter (e.g ``s_rho`` )

        Currently only supports ``ocean_s_coordinate_g1``, ``ocean_s_coordinate_g2``,
        and ``ocean_sigma_coordinate``.

        .. warning::
           Very lightly tested. Please double check the results.
        """
        ds = self._obj

        requirements = {
            "ocean_s_coordinate_g1": {"depth_c", "depth", "s", "C", "eta"},
            "ocean_s_coordinate_g2": {"depth_c", "depth", "s", "C", "eta"},
            "ocean_sigma_coordinate": {"sigma", "eta", "depth"},
        }

        allterms = self.formula_terms
        for dim in allterms:
            if prefix is None:
                assert (
                    outnames is not None
                ), "if prefix is None, outnames must be provided"
                # set outnames here
                try:
                    zname = outnames[dim]
                except KeyError:
                    raise KeyError(
                        "Your `outnames` need to include a key of `dim`."
                    ) from None

            else:
                emit_user_level_warning(
                    "`prefix` is being deprecated; use `outnames` instead.",
                    DeprecationWarning,
                )
                suffix = dim.split("_")
                zname = f"{prefix}_" + "_".join(suffix[1:])

            if "standard_name" not in ds[dim].attrs:
                continue
            stdname = ds[dim].attrs["standard_name"]

            # map "standard" formula term names to actual variable names
            terms = {}
            for key, value in allterms[dim].items():
                if value not in ds:
                    raise KeyError(
                        f"Variable {value!r} is required to decode coordinate for {dim!r}"
                        " but it is absent in the Dataset."
                    )
                terms[key] = ds[value]

            absent_terms = requirements[stdname] - set(terms)
            if absent_terms:
                raise KeyError(f"Required terms {absent_terms} absent in dataset.")

            if stdname == "ocean_s_coordinate_g1":
                # S(k,j,i) = depth_c * s(k) + (depth(j,i) - depth_c) * C(k)
                S = (
                    terms["depth_c"] * terms["s"]
                    + (terms["depth"] - terms["depth_c"]) * terms["C"]
                )

                # z(n,k,j,i) = S(k,j,i) + eta(n,j,i) * (1 + S(k,j,i) / depth(j,i))
                ztemp = S + terms["eta"] * (1 + S / terms["depth"])

            elif stdname == "ocean_s_coordinate_g2":
                # make sure all necessary terms are present in terms
                # (depth_c * s(k) + depth(j,i) * C(k)) / (depth_c + depth(j,i))
                S = (terms["depth_c"] * terms["s"] + terms["depth"] * terms["C"]) / (
                    terms["depth_c"] + terms["depth"]
                )

                # z(n,k,j,i) = eta(n,j,i) + (eta(n,j,i) + depth(j,i)) * S(k,j,i)
                ztemp = terms["eta"] + (terms["eta"] + terms["depth"]) * S

            elif stdname == "ocean_sigma_coordinate":
                # z(n,k,j,i) = eta(n,j,i) + sigma(k)*(depth(j,i)+eta(n,j,i))
                ztemp = terms["eta"] + terms["sigma"] * (terms["depth"] + terms["eta"])

            else:
                raise NotImplementedError(
                    f"Coordinate function for {stdname!r} not implemented yet. Contributions welcome!"
                )

            ds.coords[zname] = ztemp


@xr.register_dataarray_accessor("cf")
class CFDataArrayAccessor(CFAccessor):
    @property
    def formula_terms(self) -> dict[str, str]:  # numpydoc ignore=SS06
        """
        Mapping the parametric coordinate's name to a dictionary that maps "standard term names"
        to actual variable names.

        Returns
        -------
        dict
            Dictionary of the form ``{parametric_coord_name: {standard_term_name: variable_name}}``

        References
        ----------
        Please refer to the CF conventions document :
          1. http://cfconventions.org/Data/cf-conventions/cf-conventions-1.8/cf-conventions.html#parametric-vertical-coordinate
          2. http://cfconventions.org/Data/cf-conventions/cf-conventions-1.8/cf-conventions.html#parametric-v-coord.

        Examples
        --------
        >>> import cf_xarray
        >>> from cf_xarray.datasets import romsds

        The ``s_rho`` DataArray is an example of a parametric vertical coordinate.

        >>> romsds.s_rho
        <xarray.DataArray 's_rho' (s_rho: 30)>
        array([-0.983333, -0.95    , -0.916667, -0.883333, -0.85    , -0.816667,
               -0.783333, -0.75    , -0.716667, -0.683333, -0.65    , -0.616667,
               -0.583333, -0.55    , -0.516667, -0.483333, -0.45    , -0.416667,
               -0.383333, -0.35    , -0.316667, -0.283333, -0.25    , -0.216667,
               -0.183333, -0.15    , -0.116667, -0.083333, -0.05    , -0.016667])
        Coordinates:
          * s_rho       (s_rho) float64 -0.9833 -0.95 -0.9167 ... -0.05 -0.01667
            hc          float64 20.0
            h           float64 603.9
            Vtransform  float64 2.0
            Cs_r        (s_rho) float64 -0.933 -0.8092 -0.6988 ... -0.0005206 -5.758e-05
        Attributes:
            long_name:      S-coordinate at RHO-points
            valid_min:      -1.0
            valid_max:      0.0
            standard_name:  ocean_s_coordinate_g2
            formula_terms:  s: s_rho C: Cs_r eta: zeta depth: h depth_c: hc
            field:          s_rho, scalar

        Now access the formula terms

        >>> romsds.s_rho.cf.formula_terms
        {'s': 's_rho', 'C': 'Cs_r', 'eta': 'zeta', 'depth': 'h', 'depth_c': 'hc'}
        """
        da = self._obj
        if "formula_terms" not in ChainMap(da.attrs, da.encoding):
            var = da[_single(_get_dims)(da, "Z")[0]]
        else:
            var = da

        terms = {}
        formula_terms = ChainMap(var.attrs, var.encoding).get("formula_terms", "")
        for mapping in re.sub(r"\s*:\s*", ":", formula_terms).split():
            key, value = mapping.split(":")
            terms[key] = value
        return terms

    @property
    def grid_mapping_name(self) -> str:
        """
        CF grid mapping name associated with this variable.

        Returns
        -------
        str
            CF Name of the associated grid mapping.

        See Also
        --------
        Dataset.cf.grid_mapping_names

        Examples
        --------
        >>> from cf_xarray.datasets import rotds
        >>> rotds.cf["temp"].cf.grid_mapping_name
        'rotated_latitude_longitude'
        """

        da = self._obj

        attrs_or_encoding = ChainMap(da.attrs, da.encoding)
        grid_mapping = attrs_or_encoding.get("grid_mapping", None)
        if not grid_mapping:
            raise ValueError("No 'grid_mapping' attribute present.")

        if grid_mapping not in da._coords:
            raise ValueError(f"Grid Mapping variable {grid_mapping} not present.")

        grid_mapping_var = da[grid_mapping]

        return grid_mapping_var.attrs["grid_mapping_name"]

    def __getitem__(self, key: Hashable | Iterable[Hashable]) -> DataArray:
        """
        Index into a DataArray making use of CF attributes.

        Parameters
        ----------
        key : str, Iterable[str], optional
            One of
              - axes names: "X", "Y", "Z", "T"
              - coordinate names: "longitude", "latitude", "vertical", "time"
              - cell measures: "area", "volume", or other names present in the \
                             ``cell_measures`` attribute
              - standard names: names present in ``standard_name`` attribute of \
                coordinate variables
              - cf roles: 'timeseries_id', 'profile_id', 'trajectory_id', 'mesh_topology', 'grid_topology'
              - grid mappings: 'grid_mapping' or a grid_mapping_name like 'rotated_latitude_longitude'

        Returns
        -------
        DataArray
            At index key.

        Raises
        ------
        KeyError
          ``DataArray.cf[List[str]]`` will raise KeyError.

        Notes
        -----
        Associated CF variables will be attached as coordinate variables
        by parsing attributes such as ``cell_measures``, ``coordinates`` etc.

        Add additional keys by specifying "custom criteria". See :ref:`custom_criteria` for more.
        """

        if not isinstance(key, Hashable):
            raise KeyError(
                f"Cannot use an Iterable of keys with DataArrays. Expected a single string. Received {key!r} instead."
            )

        return _getitem(self, key)

    @property
    def flags(self) -> Dataset:
        """
        Dataset containing boolean masks of available flags.
        """
        return self._extract_flags()

    def _extract_flags(self, flags: Sequence[Hashable] | None = None) -> Dataset:
        """
        Return dataset of boolean mask(s) corresponding to `flags`.

        Parameters
        ----------
        flags: Sequence[str]
            Flags to extract. If empty (string or list), return all flags in
            `flag_meanings`.
        """
        # TODO cache this property
        flag_dict = create_flag_dict(self._obj)

        if flags is None:
            flags = tuple(flag_dict.keys())

        out = {}  # Output arrays

        masks = []  # Bitmasks and values for asked flags
        values = []
        flags_reduced = []  # Flags left after removing mutually excl. flags
        for flag in flags:
            if flag not in flag_dict:
                raise ValueError(
                    f"Did not find flag value meaning [{flag}] in known flag meanings:"
                    f" [{flag_dict.keys()!r}]"
                )
            mask, value = flag_dict[flag]
            if mask is None:
                out[flag] = self._obj == value
            else:
                masks.append(mask)
                values.append(value)
                flags_reduced.append(flag)

        if len(masks) > 0:  # If independant masks are left
            # We cast both masks and flag variable as integers to make the
            # bitwise comparison. We could probably restrict the integer size
            # but it's difficult to make it safely for mixed type flags.
            bit_mask = DataArray(masks, dims=["_mask"]).astype("i")
            x = self._obj.astype("i")
            bit_comp = x & bit_mask

            for i, (flag, value) in enumerate(zip(flags_reduced, values)):
                bit = bit_comp.isel(_mask=i)
                if value is not None:
                    out[flag] = bit == value
                else:
                    out[flag] = bit.astype(bool)

        return Dataset(out)

    def isin(self, test_elements):
        """
        Test each value in the array for whether it is in test_elements.

        Parameters
        ----------
        test_elements : array_like, 1D
            The values against which to test each value of `element`.

        Returns
        -------
        DataArray
            Has the same type and shape as this object, but with a bool dtype.
        """
        flags_masks = self.flags.drop_vars(
            [v for v in self.flags.data_vars if v not in test_elements]
        )
        if len(flags_masks) == 0:
            out = self.copy().astype(bool)
            out.attrs = {}
            out[:] = False
            return out
        # Merge into a single DataArray
        flags_masks = xr.concat(flags_masks.data_vars.values(), dim="_flags")
        return flags_masks.any(dim="_flags").rename(self._obj.name)

    @property
    def is_flag_variable(self) -> bool:
        """
        Returns True if the DataArray satisfies CF conventions for flag variables.

        Returns
        -------
        bool
        """
        if (
            isinstance(self._obj, DataArray)
            and "flag_meanings" in self._obj.attrs
            and ("flag_values" in self._obj.attrs or "flag_masks" in self._obj.attrs)
        ):
            return True
        else:
            return False<|MERGE_RESOLUTION|>--- conflicted
+++ resolved
@@ -859,16 +859,10 @@
 
         if scalar_key:
             if len(allnames) == 1:
-<<<<<<< HEAD
-                da: DataArray = ds.reset_coords()[allnames[0]]
-                if allnames[0] in coords:
-                    coords.remove(allnames[0])
-=======
                 (name,) = allnames
-                da: DataArray = ds.reset_coords()[name]  # type: ignore
+                da: DataArray = ds.reset_coords()[name]
                 if name in coords:
                     coords.remove(name)
->>>>>>> 2a1e4e14
                 for k1 in coords:
                     var = ds.variables[k1]
                     if set(var.dims) <= set(da.dims):
