from __future__ import annotations

import functools
import inspect
import itertools
import re
import warnings
from collections import ChainMap
from datetime import datetime
from typing import (
    Any,
    Callable,
    Hashable,
    Iterable,
    List,
    Mapping,
    MutableMapping,
    Sequence,
    TypeVar,
    Union,
    cast,
)

import xarray as xr
from xarray import DataArray, Dataset
from xarray.core.arithmetic import SupportsArithmetic
from xarray.core.groupby import GroupBy
from xarray.core.resample import Resample
from xarray.core.rolling import Coarsen, Rolling
from xarray.core.weighted import Weighted

from .criteria import cf_role_criteria, coordinate_criteria, regex
from .helpers import _guess_bounds_1d, _guess_bounds_2d, bounds_to_vertices
from .options import OPTIONS
from .utils import (
    _get_version,
    _is_datetime_like,
    always_iterable,
    invert_mappings,
    parse_cell_methods_attr,
    parse_cf_standard_name_table,
)

#: Classes wrapped by cf_xarray.
_WRAPPED_CLASSES = (Resample, GroupBy, Rolling, Coarsen, Weighted)

#:  `axis` names understood by cf_xarray
_AXIS_NAMES = ("X", "Y", "Z", "T")

#:  `coordinate` types understood by cf_xarray.
_COORD_NAMES = ("longitude", "latitude", "vertical", "time")

#:  Cell measures understood by cf_xarray.
_CELL_MEASURES = ("area", "volume")

ATTRS = {
    "X": {"axis": "X"},
    "T": {"axis": "T", "standard_name": "time"},
    "Y": {"axis": "Y"},
    "Z": {"axis": "Z"},
    "latitude": {"units": "degrees_north", "standard_name": "latitude"},
    "longitude": {"units": "degrees_east", "standard_name": "longitude"},
}
ATTRS["time"] = ATTRS["T"]
ATTRS["vertical"] = ATTRS["Z"]

# Type for Mapper functions
Mapper = Callable[[Union[DataArray, Dataset], Hashable], List[Hashable]]

# Type for decorators
F = TypeVar("F", bound=Callable[..., Any])


def sort_maybe_hashable(iterable: Iterable[Hashable]) -> list[Hashable]:
    is_str = [isinstance(elem, str) for elem in iterable]
    if all(is_str):
        return sorted(iterable)  # type: ignore
    else:
        return list(iterable)


def apply_mapper(
    mappers: Mapper | tuple[Mapper, ...],
    obj: DataArray | Dataset,
    key: Hashable,
    error: bool = True,
    default: Any = None,
) -> list[Any]:
    """
    Applies a mapping function; does error handling / returning defaults.

    Expects the mapper function to raise an error if passed a bad key.
    It should return a list in all other cases including when there are no
    results for a good key.
    """

    if not isinstance(key, Hashable):
        if default is None:
            raise ValueError(
                "`default` must be provided when `key` is not not a valid DataArray name (of hashable type)."
            )
        return list(always_iterable(default))

    default = [] if default is None else list(always_iterable(default))

    def _apply_single_mapper(mapper):

        try:
            results = mapper(obj, key)
        except (KeyError, ValueError) as e:
            if error or "I expected only one." in repr(e):
                raise e
            else:
                results = []
        return results

    if not isinstance(mappers, Iterable):
        mappers = (mappers,)

    # apply a sequence of mappers
    # if the mapper fails, it *should* return an empty list
    # if the mapper raises an error, that is processed based on `error`
    results = []
    for mapper in mappers:
        results.append(_apply_single_mapper(mapper))

    flat = list(itertools.chain(*results))
    # de-duplicate
    if all(not isinstance(r, DataArray) for r in flat):
        results = list(set(flat))
    else:
        results = flat

    nresults = any(bool(v) for v in [results])
    if not nresults:
        if error:
            raise KeyError(
                f"cf-xarray cannot interpret key {key!r}. Perhaps some needed attributes are missing."
            )
        else:
            # none of the mappers worked. Return the default
            return default
    return results


def _get_groupby_time_accessor(obj: DataArray | Dataset, key: str) -> list[Hashable]:
    # This first docstring is used by _build_docstring. Do not remove.
    """
    Time variable accessor e.g. 'T.month'
    """
    """
    Helper method for decoding datetime components "T.month".

    Parameters
    ----------
    obj : DataArray, Dataset
        DataArray belonging to the coordinate to be checked
    key : str, [e.g. "T.month"]
        key to check for.

    Returns
    -------
    List[str], Variable name(s) in parent xarray object that matches axis or coordinate `key` appended by the frequency extension (e.g. ".month")

    Notes
    -----
    Returns an empty list if there is no frequency extension specified.
    """

    if "." in key:
        key, ext = key.split(".", 1)

        results = apply_mapper((_get_all,), obj, key, error=False)
        if len(results) > 1:
            raise KeyError(f"Multiple results received for {key}.")
        var = results[0]
        if not isinstance(var, str):
            raise KeyError(f"Resolved {key} to {var} but {var} is not a string.")
        return [var + "." + ext]

    else:
        return []


def _get_custom_criteria(
    obj: DataArray | Dataset, key: Hashable, criteria: Mapping | None = None
) -> list[Hashable]:
    """
    Translate from axis, coord, or custom name to variable name optionally
    using ``custom_criteria``

    Parameters
    ----------
    obj : DataArray, Dataset
    key : str
        key to check for.
    criteria : dict, optional
        Criteria to use to map from variable to attributes describing the
        variable. An example is coordinate_criteria which maps coordinates to
        their attributes and attribute values. If user has defined
        custom_criteria, this will be used by default.

    Returns
    -------
    List[str], Variable name(s) in parent xarray object that matches axis, coordinate, or custom `key`
    """

    if isinstance(obj, DataArray):
        obj = obj._to_temp_dataset()

    if criteria is None:
        if not OPTIONS["custom_criteria"]:
            return []
        criteria = OPTIONS["custom_criteria"]

    if criteria is not None:
        criteria = always_iterable(criteria, allowed=(tuple, list, set))

    criteria = ChainMap(*criteria)

    results: set = set()
    if key in criteria:
        for criterion, patterns in criteria[key].items():
            for var in obj.variables:
                if re.match(patterns, obj[var].attrs.get(criterion, "")):
                    results.update((var,))
                # also check name specifically since not in attributes
                elif (
                    criterion == "name"
                    and isinstance(var, str)
                    and re.match(patterns, var)
                ):
                    results.update((var,))
    return list(results)


def _get_axis_coord(obj: DataArray | Dataset, key: str) -> list[str]:
    """
    Translate from axis or coord name to variable name

    Parameters
    ----------
    obj : DataArray, Dataset
        DataArray belonging to the coordinate to be checked
    key : str, ["X", "Y", "Z", "T", "longitude", "latitude", "vertical", "time"]
        key to check for.

    Returns
    -------
    List[str], Variable name(s) in parent xarray object that matches axis or coordinate `key`

    Notes
    -----
    This functions checks for the following attributes in order
       - `standard_name` (CF option)
       - `_CoordinateAxisType` (from THREDDS)
       - `axis` (CF option)
       - `positive` (CF standard for non-pressure vertical coordinate)

    References
    ----------
    MetPy's parse_cf
    """

    valid_keys = _COORD_NAMES + _AXIS_NAMES
    if key not in valid_keys:
        raise KeyError(
            f"cf_xarray did not understand key {key!r}. Expected one of {valid_keys!r}"
        )

    search_in = set()
    attrs_or_encoding = ChainMap(obj.attrs, obj.encoding)
    coordinates = attrs_or_encoding.get("coordinates", None)
    # Handles case where the coordinates attribute is None
    # This is used to tell xarray to not write a coordinates attribute
    if coordinates:
        search_in.update(coordinates.split(" "))
    if not search_in:
        search_in = set(obj.coords)

    # maybe only do this for key in _AXIS_NAMES?
    search_in.update(obj.indexes)

    search_in = search_in & set(obj.coords)
    results: set = set()
    for coord in search_in:
        var = obj.coords[coord]
        if key in coordinate_criteria:
            for criterion, expected in coordinate_criteria[key].items():
                if var.attrs.get(criterion, None) in expected:
                    results.update((coord,))
                if criterion == "units":
                    # deal with pint-backed objects
                    units = getattr(var.data, "units", None)
                    if units in expected:
                        results.update((coord,))
    return list(results)


def _get_measure(obj: DataArray | Dataset, key: str) -> list[str]:
    """
    Translate from cell measures to appropriate variable name.
    This function interprets the ``cell_measures`` attribute on DataArrays.

    Parameters
    ----------
    obj : DataArray, Dataset
        DataArray belonging to the coordinate to be checked
    key : str
        key to check for.

    Returns
    -------
    List[str], Variable name(s) in parent xarray object that matches axis or coordinate `key`
    """

    if isinstance(obj, DataArray):
        obj = obj._to_temp_dataset()

    results = set()
    for var in obj.variables:
        da = obj[var]
        attrs_or_encoding = ChainMap(da.attrs, da.encoding)
        if "cell_measures" in attrs_or_encoding:
            attr = attrs_or_encoding["cell_measures"]
            try:
                measures = parse_cell_methods_attr(attr)
            except ValueError as e:
                raise ValueError(
                    f"{var} has malformed cell_measures attribute {attr}."
                ) from e
            if key in measures:
                results.update([measures[key]])

    if isinstance(results, str):
        return [results]
    return list(results)


def _get_bounds(obj: DataArray | Dataset, key: Hashable) -> list[Hashable]:
    """
    Translate from key (either CF key or variable name) to its bounds' variable names.
    This function interprets the ``bounds`` attribute on DataArrays.

    Parameters
    ----------
    obj : DataArray, Dataset
        DataArray belonging to the coordinate to be checked
    key : str
        key to check for.

    Returns
    -------
    List[str], Variable name(s) in parent xarray object that are bounds of `key`
    """

    results = set()
    for var in apply_mapper(_get_all, obj, key, error=False, default=[key]):
        attrs_or_encoding = ChainMap(obj[var].attrs, obj[var].encoding)
        if "bounds" in attrs_or_encoding:
            results |= {attrs_or_encoding["bounds"]}

    return list(results)


def _get_with_standard_name(
    obj: DataArray | Dataset, name: Hashable | Iterable[Hashable]
) -> list[Hashable]:
    """returns a list of variable names with standard name == name."""
    if name is None:
        return []

    varnames: list[Hashable] = []
    if isinstance(obj, DataArray):
        obj = obj.coords.to_dataset()
    for vname, var in obj._variables.items():
        stdname = var.attrs.get("standard_name", None)
        if stdname == name:
            varnames.append(str(vname))

    return varnames


def _get_all(obj: DataArray | Dataset, key: Hashable) -> list[Hashable]:
    """
    One or more of ('X', 'Y', 'Z', 'T', 'longitude', 'latitude', 'vertical', 'time',
    'area', 'volume'), or arbitrary measures, or standard names
    """
    all_mappers: tuple[Mapper] = (
        _get_custom_criteria,
        functools.partial(_get_custom_criteria, criteria=cf_role_criteria),
        _get_axis_coord,
        _get_measure,
        _get_with_standard_name,
    )
    results = apply_mapper(all_mappers, obj, key, error=False, default=None)
    return results


def _get_dims(obj: DataArray | Dataset, key: Hashable) -> list[Hashable]:
    """
    One or more of ('X', 'Y', 'Z', 'T', 'longitude', 'latitude', 'vertical', 'time',
    'area', 'volume'), or arbitrary measures, or standard names present in .dims
    """
    return [k for k in _get_all(obj, key) if k in obj.dims]


def _get_indexes(obj: DataArray | Dataset, key: Hashable) -> list[Hashable]:
    """
    One or more of ('X', 'Y', 'Z', 'T', 'longitude', 'latitude', 'vertical', 'time',
    'area', 'volume'), or arbitrary measures, or standard names present in .indexes
    """
    return [k for k in _get_all(obj, key) if k in obj.indexes]


def _get_coords(obj: DataArray | Dataset, key: Hashable) -> list[Hashable]:
    """
    One or more of ('X', 'Y', 'Z', 'T', 'longitude', 'latitude', 'vertical', 'time',
    'area', 'volume'), or arbitrary measures, or standard names present in .coords
    """
    return [k for k in _get_all(obj, key) if k in obj.coords]


def _variables(func: F) -> F:
    @functools.wraps(func)
    def wrapper(obj: DataArray | Dataset, key: Hashable) -> list[DataArray]:
<<<<<<< HEAD
        return [obj[k] for k in func(obj, key)]  # type: ignore
=======
        return [obj[k] for k in func(obj, key)]
>>>>>>> b1a0a8ac

    return cast(F, wrapper)


def _single(func: F) -> F:
    @functools.wraps(func)
    def wrapper(obj: DataArray | Dataset, key: Hashable):
        results = func(obj, key)
        if len(results) > 1:
            raise KeyError(
                f"Multiple results for {key!r} found: {results!r}. I expected only one."
            )
        elif len(results) == 0:
            raise KeyError(f"No results found for {key!r}.")
        return results

    wrapper.__doc__ = (
        func.__doc__.replace("One or more of", "One of")
        if func.__doc__
        else func.__doc__
    )

    return cast(F, wrapper)


#: Default mappers for common keys.
_DEFAULT_KEY_MAPPERS: Mapping[str, tuple[Mapper, ...]] = {
    "dim": (_get_dims,),
    "dims": (_get_dims,),  # transpose
    "drop_dims": (_get_dims,),  # drop_dims
    "dims_dict": (_get_dims,),  # swap_dims, rename_dims
    "shifts": (_get_dims,),  # shift, roll
    "pad_width": (_get_dims,),  # shift, roll
    "names": (_get_all,),  # set_coords, reset_coords, drop_vars
    "name_dict": (_get_all,),  # rename, rename_vars
    "new_name_or_name_dict": (_get_all,),  # rename
    "labels": (_get_indexes,),  # drop_sel
    "coords": (_get_dims,),  # interp
    "indexers": (_get_dims,),  # sel, isel, reindex
    #  "indexes": (_single(_get_dims),),  # set_index this decodes keys but not values
    "dims_or_levels": (_get_dims,),  # reset_index
    "window": (_get_dims,),  # rolling_exp
    "coord": (_single(_get_coords),),  # differentiate, integrate
    "group": (_single(_get_all), _get_groupby_time_accessor),  # groupby
    "indexer": (_single(_get_indexes),),  # resample
    "variables": (_get_all,),  # sortby
    "weights": (_variables(_single(_get_all)),),  # type: ignore
    "chunks": (_get_dims,),  # chunk
}


def _guess_bounds(da, dim=None, out_dim="bounds"):
    """
    Guess bounds values given a 1D or 2D coordinate variable.
    Assumes equal spacing on either side of the coordinate label.
    This is a coarse approximation, especially for 2D bounds on curvilinear grids.
    """
    if dim is None:
        if da.ndim not in [1, 2]:
            raise ValueError(
                f"If dim is None, variable {da.name} must be 1D or 2D. Received {da.ndim}D variable instead."
            )
        dim = da.dims

    if not isinstance(dim, str):
        if len(dim) > 2:
            raise NotImplementedError(
                "Adding bounds with more than 2 dimensions is not supported."
            )
        elif len(dim) == 2:
            return _guess_bounds_2d(da, dim).rename(bounds=out_dim)
        else:
            dim = dim[0]

    return _guess_bounds_1d(da, dim).rename(bounds=out_dim)


def _build_docstring(func):
    """
    Builds a nice docstring for wrapped functions, stating what key words
    can be used for arguments.
    """

    sig = inspect.signature(func)
    string = ""
    for k in set(sig.parameters.keys()) & set(_DEFAULT_KEY_MAPPERS):
        mappers = _DEFAULT_KEY_MAPPERS.get(k, [])
        docstring = ";\n\t\t\t".join(
            mapper.__doc__ if mapper.__doc__ else "unknown. please open an issue."
            for mapper in mappers
        )
        string += f"\t\t{k}: {docstring} \n"

    for param in sig.parameters:
        if sig.parameters[param].kind is inspect.Parameter.VAR_KEYWORD:
            string += f"\t\t{param}: {_get_all.__doc__} \n\n"
    return (
        f"\n\tThe following arguments will be processed by cf_xarray: \n{string}"
        "\n\t----\n\t"
    )


def _getattr(
    obj: DataArray | Dataset,
    attr: str,
    accessor: CFAccessor,
    key_mappers: Mapping[str, Mapper],
    wrap_classes: bool = False,
    extra_decorator: Callable | None = None,
):
    """
    Common getattr functionality.

    Parameters
    ----------
    obj : DataArray, Dataset
    attr : Name of attribute in obj that will be shadowed.
    accessor : High level accessor object: CFAccessor
    key_mappers : dict
        dict(key_name: mapper)
    wrap_classes : bool
        Should we wrap the return value with _CFWrappedClass?
        Only True for the high level CFAccessor.
        Facilitates code reuse for _CFWrappedClass and _CFWrapppedPlotMethods
        For both of those, wrap_classes is False.
    extra_decorator : Callable (optional)
        An extra decorator, if necessary. This is used by _CFPlotMethods to set default
        kwargs based on CF attributes.
    """
    try:
        attribute: Mapping | Callable = getattr(obj, attr)
    except AttributeError:
        if getattr(
            CFDatasetAccessor if isinstance(obj, DataArray) else CFDataArrayAccessor,
            attr,
            None,
        ):
            raise AttributeError(
                f"{obj.__class__.__name__+'.cf'!r} object has no attribute {attr!r}"
            )
        raise AttributeError(
            f"{attr!r} is not a valid attribute on the underlying xarray object."
        )

    if isinstance(attribute, Mapping):
        if not attribute:
            return dict(attribute)

        newmap = {}
        inverted = invert_mappings(
            accessor.axes,
            accessor.coordinates,
            accessor.cell_measures,
            accessor.standard_names,
        )
        unused_keys = set(attribute.keys()) - set(inverted)
        for key, value in attribute.items():
            for name in inverted[key]:
                if name in newmap:
                    raise AttributeError(
                        f"cf_xarray can't wrap attribute {attr!r} because there are multiple values for {name!r}. "
                        f"There is no unique mapping from {name!r} to a value in {attr!r}."
                    )
            newmap.update(dict.fromkeys(inverted[key], value))
        newmap.update({key: attribute[key] for key in unused_keys})

        skip = {"data_vars": ["coords"], "coords": None}
        if attr in ["coords", "data_vars"]:
            for key in newmap:
                newmap[key] = _getitem(accessor, key, skip=skip[attr])
        return newmap

    elif isinstance(attribute, Callable):  # type: ignore
        func: Callable = attribute

    else:
        raise AttributeError(
            f"cf_xarray does not know how to wrap attribute '{type(obj).__name__}.{attr}'. "
            "Please file an issue if you have a solution."
        )

    @functools.wraps(func)
    def wrapper(*args, **kwargs):
        posargs, arguments = accessor._process_signature(
            func, args, kwargs, key_mappers
        )
        final_func = extra_decorator(func) if extra_decorator else func
        result = final_func(*posargs, **arguments)
        if wrap_classes and isinstance(result, _WRAPPED_CLASSES):
            result = _CFWrappedClass(result, accessor)

        return result

    wrapper.__doc__ = _build_docstring(func) + wrapper.__doc__

    return wrapper


def _getitem(
<<<<<<< HEAD
    accessor: CFAccessor, key: Hashable | list[Hashable], skip: list[Hashable] | None = None
=======
    accessor: CFAccessor,
    key: Hashable | Iterable[Hashable],
    skip: list[str] | None = None,
>>>>>>> b1a0a8ac
) -> DataArray | Dataset:
    """
    Index into obj using key. Attaches CF associated variables.

    Parameters
    ----------
    accessor : CFAccessor
    key : str, List[str]
    skip : str, optional
        One of ["coords", "measures"], avoid clashes with special coord names
    """

    obj = accessor._obj
    all_bounds = obj.cf.bounds if isinstance(obj, Dataset) else {}
    kind = str(type(obj).__name__)
    scalar_key = isinstance(key, Hashable)

    key_iter: Iterable[Hashable]
    if isinstance(key, Hashable):  # using scalar_key breaks mypy type narrowing
        key_iter = (key,)
    else:
        key_iter = key

    if skip is None:
        skip = []

    def drop_bounds(names):
        # sometimes bounds variables have the same standard_name as the
        # actual variable. It seems practical to ignore them when indexing
        # with a scalar key. Hopefully these will soon get decoded to IntervalIndex
        # and we can move on...
        if not isinstance(obj, DataArray) and scalar_key:
            bounds = set()
            for name in names:
                bounds.update(all_bounds.get(name, []))
            names = set(names) - bounds
        return names

    def check_results(names, key):
        if scalar_key and len(names) > 1:
            raise KeyError(
                f"Receive multiple variables for key {key!r}: {names}. "
                f"Expected only one. Please pass a list [{key!r}] "
                f"instead to get all variables matching {key!r}."
            )

    try:
        measures = accessor._get_all_cell_measures()
    except ValueError:
        measures = []
        warnings.warn("Ignoring bad cell_measures attribute.", UserWarning)

    custom_criteria = ChainMap(*OPTIONS["custom_criteria"])

    varnames: list[Hashable] = []
    coords: list[Hashable] = []
    successful = dict.fromkeys(key_iter, False)
    for k in key_iter:
        if "coords" not in skip and k in _AXIS_NAMES + _COORD_NAMES:
            names = _get_all(obj, k)
            names = drop_bounds(names)
            check_results(names, k)
            successful[k] = bool(names)
            coords.extend(names)
        elif "measures" not in skip and k in measures:
            measure = _get_all(obj, k)
            check_results(measure, k)
            successful[k] = bool(measure)
            if measure:
                varnames.extend(measure)
        elif k in custom_criteria or k in cf_role_criteria:
            names = _get_all(obj, k)
            check_results(names, k)
            successful[k] = bool(names)
            varnames.extend(names)
        else:
            stdnames = set(_get_with_standard_name(obj, k))
            objcoords = set(obj.coords)
            stdnames = drop_bounds(stdnames)
            if "coords" in skip:
                stdnames -= objcoords
            check_results(stdnames, k)
            successful[k] = bool(stdnames)
            varnames.extend(stdnames - objcoords)
            coords.extend(stdnames & objcoords)

    # these are not special names but could be variable names in underlying object
    # we allow this so that we can return variables with appropriate CF auxiliary variables
    varnames.extend([k for k, v in successful.items() if not v])
    allnames = varnames + coords

    try:
        for name in allnames:
            extravars = accessor.get_associated_variable_names(
                name, skip_bounds=scalar_key, error=False
            )
            coords.extend(itertools.chain(*extravars.values()))

        if isinstance(obj, DataArray):
            ds = obj._to_temp_dataset()
        else:
            ds = obj

        if scalar_key:
            if len(allnames) == 1:
                da: DataArray = ds.reset_coords()[allnames[0]]  # type: ignore
                if allnames[0] in coords:
                    coords.remove(allnames[0])
                for k1 in coords:
                    da.coords[k1] = ds.variables[k1]
                return da
            else:
                raise KeyError(
                    f"Received scalar key {key!r} but multiple results: {allnames!r}. "
                    f"Please pass a list instead (['{key}']) to get back a Dataset "
                    f"with {allnames!r}."
                )

        ds = ds.reset_coords()[varnames + coords]
        if isinstance(obj, DataArray):
            if scalar_key and len(ds.variables) == 1:
                # single dimension coordinates
                assert coords
                assert not varnames

                return ds[coords[0]]

            elif scalar_key and len(ds.variables) > 1:
                raise NotImplementedError(
                    "Not sure what to return when given scalar key for DataArray and it has multiple values. "
                    "Please open an issue."
                )

        return ds.set_coords(coords)

    except KeyError:
        raise KeyError(
            f"{kind}.cf does not understand the key {k!r}. "
            f"Use 'repr({kind}.cf)' (or '{kind}.cf' in a Jupyter environment) to see a list of key names that can be interpreted."
        )


def _possible_x_y_plot(obj, key, skip=None):
    """Guesses a name for an x/y variable if possible."""
    # in priority order
    x_criteria = [
        ("coordinates", "longitude"),
        ("axes", "X"),
        ("coordinates", "time"),
        ("axes", "T"),
    ]
    y_criteria = [
        ("coordinates", "vertical"),
        ("axes", "Z"),
        ("coordinates", "latitude"),
        ("axes", "Y"),
    ]

    def _get_possible(accessor, criteria):
        # is_scalar depends on NON_NUMPY_SUPPORTED_TYPES
        # importing a private function seems better than
        # maintaining that variable!
        from xarray.core.utils import is_scalar

        for attr, key in criteria:
            values = getattr(accessor, attr).get(key)
            ax_coord_name = getattr(accessor, attr).get(key)
            if not values:
                continue
            elif ax_coord_name:
                values = [v for v in values if v in ax_coord_name]

            if skip is not None:
                skipvar = obj.cf[skip]
                bad_names = (skip, skipvar.name)
                bad_dims = ((skip,), skipvar.dims)
                values = [
                    v
                    for v in values
                    if v not in bad_names and obj[v].dims not in bad_dims
                ]
            if len(values) == 1 and not is_scalar(accessor._obj[values[0]]):
                return values[0]
            else:
                for v in values:
                    if not is_scalar(accessor._obj[v]):
                        return v
        return None

    if key == "x":
        return _get_possible(obj.cf, x_criteria)
    elif key == "y":
        return _get_possible(obj.cf, y_criteria)


class _CFWrappedClass(SupportsArithmetic):
    """
    This class is used to wrap any class in _WRAPPED_CLASSES.
    """

    def __init__(self, towrap, accessor: CFAccessor):
        """
        Parameters
        ----------
        towrap : Resample, GroupBy, Coarsen, Rolling, Weighted
            Instance of xarray class that is being wrapped.
        accessor : CFAccessor
            Parent accessor object
        """
        self.wrapped = towrap
        self.accessor = accessor

    def __repr__(self):
        return "--- CF-xarray wrapped \n" + repr(self.wrapped)

    def __getattr__(self, attr):
        return _getattr(
            obj=self.wrapped,
            attr=attr,
            accessor=self.accessor,
            key_mappers=_DEFAULT_KEY_MAPPERS,
        )

    def __iter__(self):
        return iter(self.wrapped)


class _CFWrappedPlotMethods:
    """
    This class wraps DataArray.plot
    """

    def __init__(self, obj, accessor):
        self._obj = obj
        self.accessor = accessor
        self._keys = ("x", "y", "hue", "col", "row")

    def _process_x_or_y(self, kwargs, key, skip=None):
        """Choose a default 'x' or 'y' variable name."""
        if key not in kwargs:
            kwargs[key] = _possible_x_y_plot(self._obj, key, skip)
        return kwargs

    def _set_axis_props(self, kwargs, key):
        value = kwargs.get(key)
        if value:
            if value in self.accessor.keys():
                var = self.accessor[value]
            else:
                var = self._obj[value]
            if "positive" in var.attrs:
                if var.attrs["positive"] == "down":
                    kwargs.setdefault(f"{key}increase", False)
                else:
                    kwargs.setdefault(f"{key}increase", True)
        return kwargs

    def _plot_decorator(self, func):
        """
        This decorator is used to set default kwargs on plotting functions.
        For now, this can
        1. set ``xincrease`` and ``yincrease``.
        2. automatically set ``x`` or ``y``.
        """

        @functools.wraps(func)
        def _plot_wrapper(*args, **kwargs):
            # First choose 'x' or 'y' if possible
            is_line_plot = (func.__name__ == "line") or (
                func.__name__ == "wrapper"
                and (kwargs.get("hue") or self._obj.ndim == 1)
            )
            if is_line_plot:
                hue = kwargs.get("hue")
                if "x" not in kwargs and "y" not in kwargs:
                    kwargs = self._process_x_or_y(kwargs, "x", skip=hue)
                    if not kwargs.get("x"):
                        kwargs = self._process_x_or_y(kwargs, "y", skip=hue)
            else:
                kwargs = self._process_x_or_y(kwargs, "x", skip=kwargs.get("y"))
                kwargs = self._process_x_or_y(kwargs, "y", skip=kwargs.get("x"))

            # Now set some nice properties
            kwargs = self._set_axis_props(kwargs, "x")
            kwargs = self._set_axis_props(kwargs, "y")

            return func(*args, **kwargs)

        return _plot_wrapper

    def __call__(self, *args, **kwargs):
        """
        Allows .plot()
        """
        plot = _getattr(
            obj=self._obj,
            attr="plot",
            accessor=self.accessor,
            key_mappers=dict.fromkeys(self._keys, (_single(_get_all),)),
        )
        return self._plot_decorator(plot)(*args, **kwargs)

    def __getattr__(self, attr):
        """
        Wraps .plot.contour() for example.
        """
        return _getattr(
            obj=self._obj.plot,
            attr=attr,
            accessor=self.accessor,
            key_mappers=dict.fromkeys(self._keys, (_single(_get_all),)),
            # TODO: "extra_decorator" is more complex than I would like it to be.
            # Not sure if there is a better way though
            extra_decorator=self._plot_decorator,
        )


def create_flag_dict(da):
    if not da.cf.is_flag_variable:
        raise ValueError(
            "Comparisons are only supported for DataArrays that represent CF flag variables."
            ".attrs must contain 'flag_values' and 'flag_meanings'"
        )

    flag_meanings = da.attrs["flag_meanings"].split(" ")
    flag_values = da.attrs["flag_values"]
    # TODO: assert flag_values is iterable
    assert len(flag_values) == len(flag_meanings)
    return dict(zip(flag_meanings, flag_values))


class CFAccessor:
    """
    Common Dataset and DataArray accessor functionality.
    """

    def __init__(self, obj):
        self._obj = obj
        self._all_cell_measures = None

    def __setstate__(self, d):
        self.__dict__ = d

    def _assert_valid_other_comparison(self, other):
        flag_dict = create_flag_dict(self._obj)
        if other not in flag_dict:
            raise ValueError(
                f"Did not find flag value meaning [{other}] in known flag meanings: [{flag_dict.keys()!r}]"
            )
        return flag_dict

    def __eq__(self, other):
        """
        Compare flag values against `other`.

        `other` must be in the 'flag_meanings' attribute.
        `other` is mapped to the corresponding value in the 'flag_values' attribute, and then
        compared.
        """
        flag_dict = self._assert_valid_other_comparison(other)
        return self._obj == flag_dict[other]

    def __ne__(self, other):
        """
        Compare flag values against `other`.

        `other` must be in the 'flag_meanings' attribute.
        `other` is mapped to the corresponding value in the 'flag_values' attribute, and then
        compared.
        """
        flag_dict = self._assert_valid_other_comparison(other)
        return self._obj != flag_dict[other]

    def __lt__(self, other):
        """
        Compare flag values against `other`.

        `other` must be in the 'flag_meanings' attribute.
        `other` is mapped to the corresponding value in the 'flag_values' attribute, and then
        compared.
        """
        flag_dict = self._assert_valid_other_comparison(other)
        return self._obj < flag_dict[other]

    def __le__(self, other):
        """
        Compare flag values against `other`.

        `other` must be in the 'flag_meanings' attribute.
        `other` is mapped to the corresponding value in the 'flag_values' attribute, and then
        compared.
        """
        flag_dict = self._assert_valid_other_comparison(other)
        return self._obj <= flag_dict[other]

    def __gt__(self, other):
        """
        Compare flag values against `other`.

        `other` must be in the 'flag_meanings' attribute.
        `other` is mapped to the corresponding value in the 'flag_values' attribute, and then
        compared.
        """
        flag_dict = self._assert_valid_other_comparison(other)
        return self._obj > flag_dict[other]

    def __ge__(self, other):
        """
        Compare flag values against `other`.

        `other` must be in the 'flag_meanings' attribute.
        `other` is mapped to the corresponding value in the 'flag_values' attribute, and then
        compared.
        """
        flag_dict = self._assert_valid_other_comparison(other)
        return self._obj >= flag_dict[other]

    def isin(self, test_elements):
        """Test each value in the array for whether it is in test_elements.

        Parameters
        ----------
        test_elements : array_like, 1D
            The values against which to test each value of `element`.
            These must be in "flag_meanings" attribute, and are mapped
            to the corresponding value in "flag_values" before passing
            that on to DataArray.isin.

        Returns
        -------
        isin : DataArray
            Has the same type and shape as this object, but with a bool dtype.
        """
        if not isinstance(self._obj, DataArray):
            raise ValueError(
                ".cf.isin is only supported on DataArrays that contain CF flag attributes."
            )
        flag_dict = create_flag_dict(self._obj)
        mapped_test_elements = []
        for elem in test_elements:
            if elem not in flag_dict:
                raise ValueError(
                    f"Did not find flag value meaning [{elem}] in known flag meanings: [{flag_dict.keys()!r}]"
                )
            mapped_test_elements.append(flag_dict[elem])
        return self._obj.isin(mapped_test_elements)

    def _drop_missing_variables(self, variables: list[Hashable]) -> list[Hashable]:
        if isinstance(self._obj, Dataset):
            good_names = set(self._obj._variables)
        elif isinstance(self._obj, DataArray):
            good_names = set(self._obj._coords)

        return [var for var in variables if var in good_names]

    def _get_all_cell_measures(self):
        """
        Get all cell measures defined in the object, adding CF pre-defined measures.
        """

        # get all_cell_measures only once
        if not self._all_cell_measures:
            self._all_cell_measures = set(_CELL_MEASURES + tuple(self.cell_measures))

        return self._all_cell_measures

    def curvefit(
        self,
        coords: str | DataArray | Iterable[str | DataArray],
        func: Callable[..., Any],
        reduce_dims: Hashable | Iterable[Hashable] | None = None,
        skipna: bool = True,
        p0: dict[str, Any] | None = None,
        bounds: dict[str, Any] | None = None,
        param_names: Sequence[str] | None = None,
        kwargs: dict[str, Any] | None = None,
    ):

        if coords is not None:
            if isinstance(coords, str):
                coords = (coords,)
            coords = [
                apply_mapper(  # type: ignore
                    [_single(_get_coords)], self._obj, v, error=False, default=[v]  # type: ignore
                )[
                    0
                ]  # type: ignore
                for v in coords
            ]
        if reduce_dims is not None:
            if isinstance(reduce_dims, Hashable):
                reduce_dims: Iterable[Hashable] = (reduce_dims,)  # type: ignore
            reduce_dims = [
                apply_mapper(  # type: ignore
                    [_single(_get_dims)], self._obj, v, error=False, default=[v]  # type: ignore
                )[
                    0
                ]  # type: ignore
                for v in reduce_dims  # type: ignore
            ]

        return self._obj.curvefit(
            coords=coords,
            func=func,
            reduce_dims=reduce_dims,
            skipna=skipna,
            p0=p0,
            bounds=bounds,
            param_names=param_names,
            kwargs=kwargs,
        )

    def _process_signature(
        self,
        func: Callable,
        args,
        kwargs,
        key_mappers: MutableMapping[str, tuple[Mapper, ...]],
    ):
        """
        Processes a function's signature, args, kwargs:
        1. Binds ``*args`` so that everything is a Mapping from kwarg name to values
        2. Calls ``_rewrite_values`` to rewrite any special CF names to normal xarray names.
           This uses ``key_mappers``
        3. Unpacks arguments if necessary before returning them.
        """
        sig = inspect.signature(func, follow_wrapped=False)

        # Catch things like .isel(T=5).
        # This assigns indexers_kwargs=dict(T=5).
        # and indexers_kwargs is of kind VAR_KEYWORD
        var_kws: list = []
        # capture *args, e.g. transpose
        var_args: list = []
        for param in sig.parameters:
            if sig.parameters[param].kind is inspect.Parameter.VAR_KEYWORD:
                var_kws.append(param)
            elif sig.parameters[param].kind is inspect.Parameter.VAR_POSITIONAL:
                var_args.append(param)

        posargs = []
        if args or kwargs:
            bound = sig.bind(*args, **kwargs)
            arguments = self._rewrite_values(
                bound.arguments, key_mappers, tuple(var_kws)
            )

            # unwrap the *args type arguments
            for arg in var_args:
                value = arguments.pop(arg, None)
                if value:
                    # value should always be Iterable
                    posargs.extend(value)
            # now unwrap the **kwargs type arguments
            for kw in var_kws:
                value = arguments.pop(kw, None)
                if value:
                    arguments.update(**value)
        else:
            arguments = {}

        return posargs, arguments

    def _rewrite_values(
        self,
        kwargs,
        key_mappers: MutableMapping[str, tuple[Mapper, ...]],
        var_kws: tuple[str, ...],
    ):
        """
        Rewrites the values in a Mapping from kwarg to value.

        Parameters
        ----------
        kwargs : Mapping
            Mapping from kwarg name to value
        key_mappers : Mapping
            Mapping from kwarg name to a Mapper function that will convert a
            given CF "special" name to an xarray name.
        var_kws : List[str]
            List of variable kwargs that need special treatment.
            e.g. **indexers_kwargs in isel

        Returns
        -------
        dict of kwargs with fully rewritten values.
        """
        updates: dict = {}

        # allow multiple return values here.
        # these are valid for .sel, .isel, .coarsen
        all_mappers = ChainMap(  # type: ignore
            key_mappers,
            dict.fromkeys(var_kws, (_get_all,)),
        )

        for key in set(all_mappers) & set(kwargs):
            value = kwargs[key]
            mappers = all_mappers[key]

            value = always_iterable(value)

            if isinstance(value, dict):
                # this for things like isel where **kwargs captures things like T=5
                # .sel, .isel, .rolling
                # Account for multiple names matching the key.
                # e.g. .isel(X=5) → .isel(xi_rho=5, xi_u=5, xi_v=5, xi_psi=5)
                # where xi_* have attrs["axis"] = "X"
                updates[key] = ChainMap(
                    *(
                        dict.fromkeys(
                            apply_mapper(mappers, self._obj, k, False, [k]), v
                        )
                        for k, v in value.items()
                    )
                )

            elif value is Ellipsis:
                pass

            else:
                # things like sum which have dim
                newvalue = [
                    apply_mapper(mappers, self._obj, v, error=False, default=[v])
                    for v in value
                ]
                # Mappers return list by default
                # for input dim=["lat", "X"], newvalue=[["lat"], ["lon"]],
                # so we deal with that here.
                unpacked = list(itertools.chain(*newvalue))
                if len(unpacked) == 1:
                    # handle 'group'
                    updates[key] = unpacked[0]
                else:
                    updates[key] = unpacked

        kwargs.update(updates)

        # TODO: is there a way to merge this with above?
        # maybe the keys we are looking for are in kwargs.
        # For example, this happens with DataArray.plot(),
        # where the signature is obscured and kwargs is
        #    kwargs = {"x": "X", "col": "T"}
        for vkw in var_kws:
            if vkw in kwargs:
                maybe_update = {
                    k: apply_mapper(
                        key_mappers[k], self._obj, v, error=False, default=[v]
                    )[0]
                    for k, v in kwargs[vkw].items()
                    if k in key_mappers
                }
                kwargs[vkw].update(maybe_update)

        return kwargs

    def __getattr__(self, attr):
        return _getattr(
            obj=self._obj,
            attr=attr,
            accessor=self,
            key_mappers=_DEFAULT_KEY_MAPPERS,
            wrap_classes=True,
        )

    def __contains__(self, item: str) -> bool:
        """
        Check whether item is a valid key for indexing with .cf
        """
        return item in self.keys()

    @property
    def plot(self):
        return _CFWrappedPlotMethods(self._obj, self)

    def describe(self):
        """
        Print a string repr to screen.
        """

        warnings.warn(
            "'obj.cf.describe()' will be removed in a future version. "
            "Use instead 'repr(obj.cf)' or 'obj.cf' in a Jupyter environment.",
            DeprecationWarning,
        )
        print(repr(self))

    def __repr__(self):

        coords = self._obj.coords
        dims = self._obj.dims

        def make_text_section(subtitle, attr, valid_values=None, default_keys=None):

            with warnings.catch_warnings():
                warnings.simplefilter("ignore")
                try:
                    vardict = getattr(self, attr, {})
                except ValueError:
                    vardict = {}

            star = " * "
            tab = len(star) * " "
            subtitle = f"- {subtitle}:"

            # Sort keys if there aren't extra keys,
            # preserve default keys order otherwise.
            default_keys = [] if not default_keys else list(default_keys)
            extra_keys = list(set(vardict) - set(default_keys))
            ordered_keys = sorted(vardict) if extra_keys else default_keys
            vardict = {key: vardict[key] for key in ordered_keys if key in vardict}

            # Keep only valid values (e.g., coords or data_vars)
            if valid_values is not None:
                vardict = {
                    key: set(value).intersection(valid_values)
                    for key, value in vardict.items()
                    if set(value).intersection(valid_values)
                }

            # Star for keys with dims only, tab otherwise
            rows = [
                f"{star if set(value) <= set(dims) else tab}{key}: {sorted(value)}"
                for key, value in vardict.items()
            ]

            # Append missing default keys followed by n/a
            if default_keys:
                missing_keys = [key for key in default_keys if key not in vardict]
                if missing_keys:
                    rows += [tab + ", ".join(missing_keys) + ": n/a"]
            elif not rows:
                rows = [tab + "n/a"]

            # Add subtitle to the first row, align other rows
            rows = [
                "\n" + subtitle + row if i == 0 else len(subtitle) * " " + row
                for i, row in enumerate(rows)
            ]

            return "\n".join(rows) + "\n"

        if isinstance(self._obj, DataArray) and self._obj.cf.is_flag_variable:
            flag_dict = create_flag_dict(self._obj)
            text = f"CF Flag variable with mapping:\n\t{flag_dict!r}\n\n"
        else:
            text = ""

        if self.cf_roles:
            text += make_text_section("CF Roles", "cf_roles")
            text += "\n"

        text += "Coordinates:"
        text += make_text_section("CF Axes", "axes", coords, _AXIS_NAMES)
        text += make_text_section("CF Coordinates", "coordinates", coords, _COORD_NAMES)
        text += make_text_section(
            "Cell Measures", "cell_measures", coords, _CELL_MEASURES
        )
        text += make_text_section("Standard Names", "standard_names", coords)
        text += make_text_section("Bounds", "bounds", coords)
        if isinstance(self._obj, Dataset):
            data_vars = self._obj.data_vars
            text += "\nData Variables:"
            text += make_text_section(
                "Cell Measures", "cell_measures", data_vars, _CELL_MEASURES
            )
            text += make_text_section("Standard Names", "standard_names", data_vars)
            text += make_text_section("Bounds", "bounds", data_vars)

        return text

<<<<<<< HEAD
    def keys(self) -> set[str]:
=======
    def get_valid_keys(self) -> set[str]:

        warnings.warn(
            "Now called `keys` and `get_valid_keys` will be removed in a future version.",
            DeprecationWarning,
        )

        return self.keys()

    def keys(self) -> set[Hashable]:
>>>>>>> b1a0a8ac
        """
        Utility function that returns valid keys for .cf[].

        This is useful for checking whether a key is valid for indexing, i.e.
        that the attributes necessary to allow indexing by that key exist.

        Returns
        -------
        set
            Set of valid key names that can be used with __getitem__ or .cf[key].
        """

        varnames = list(self.axes) + list(self.coordinates)
        varnames.extend(list(self.cell_measures))
        varnames.extend(list(self.standard_names))
        varnames.extend(list(self.cf_roles))

        return set(varnames)

    @property
    def axes(self) -> dict[str, list[Hashable]]:
        """
        Property that returns a dictionary mapping valid Axis standard names for ``.cf[]``
        to variable names.

        This is useful for checking whether a key is valid for indexing, i.e.
        that the attributes necessary to allow indexing by that key exist.
        However, it will only return the Axis names ``("X", "Y", "Z", "T")``
        present in ``.coords``, not in ``.data_vars``.

        Returns
        -------
        dict
            Dictionary with keys that can be used with ``__getitem__`` or as ``.cf[key]``.
            Keys will be the appropriate subset of ("X", "Y", "Z", "T").
            Values are lists of variable names that match that particular key.
        """
        vardict = {key: _get_coords(self._obj, key) for key in _AXIS_NAMES}

<<<<<<< HEAD
        return {k: sort_maybe_hashable(v) for k, v in vardict.items() if v}
=======
        return {k: v for k, v in vardict.items() if v}
>>>>>>> b1a0a8ac

    @property
    def coordinates(self) -> dict[str, list[Hashable]]:
        """
        Property that returns a dictionary mapping valid Coordinate standard names for ``.cf[]``
        to variable names.

        This is useful for checking whether a key is valid for indexing, i.e.
        that the attributes necessary to allow indexing by that key exist.
        However, it will only return the Coordinate names ``("latitude", "longitude", "vertical", "time")``
        present in ``.coords``, not in ``.data_vars``.

        Returns
        -------
        dict
            Dictionary of valid Coordinate names that can be used with ``__getitem__`` or ``.cf[key]``.
            Keys will be the appropriate subset of ``("latitude", "longitude", "vertical", "time")``.
            Values are lists of variable names that match that particular key.

        """
        vardict = {key: _get_coords(self._obj, key) for key in _COORD_NAMES}

<<<<<<< HEAD
        return {k: sort_maybe_hashable(v) for k, v in vardict.items() if v}
=======
        return {k: v for k, v in vardict.items() if v}
>>>>>>> b1a0a8ac

    @property
    def cell_measures(self) -> dict[str, list[Hashable]]:
        """
        Property that returns a dictionary mapping valid cell measure standard names for ``.cf[]``
        to variable names.

        This is useful for checking whether a key is valid for indexing, i.e.
        that the attributes necessary to allow indexing by that key exist.

        Returns
        -------
        dict
            Dictionary of valid cell measure names that can be used with ``__getitem__`` or ``.cf[key]``.
        """

        obj = self._obj
        all_attrs = [
            ChainMap(da.attrs, da.encoding).get("cell_measures", "")
            for da in obj.coords.values()
        ]
        if isinstance(obj, DataArray):
            all_attrs += [ChainMap(obj.attrs, obj.encoding).get("cell_measures", "")]
        elif isinstance(obj, Dataset):
            all_attrs += [
                ChainMap(da.attrs, da.encoding).get("cell_measures", "")
                for da in obj.data_vars.values()
            ]
        as_dataset = self._maybe_to_dataset().reset_coords()

        keys = {}
        for attr in set(all_attrs):
            try:
                keys.update(parse_cell_methods_attr(attr))
            except ValueError:
                bad_vars = list(
                    as_dataset.filter_by_attrs(cell_measures=attr).data_vars.keys()
                )
                warnings.warn(
                    f"Ignoring bad cell_measures attribute: {attr} on {bad_vars}.",
                    UserWarning,
                    stacklevel=2,
                )
        measures = {
            key: self._drop_missing_variables(_get_all(self._obj, key)) for key in keys
        }

<<<<<<< HEAD
        return {k: sort_maybe_hashable(set(v)) for k, v in measures.items() if v}
=======
        return {k: list(set(v)) for k, v in measures.items() if v}

    def get_standard_names(self) -> list[str]:

        warnings.warn(
            "`get_standard_names` will be removed in a future version in favor of `standard_names`.",
            DeprecationWarning,
        )

        return list(self.standard_names.keys())
>>>>>>> b1a0a8ac

    @property
    def standard_names(self) -> dict[str, list[Hashable]]:
        """
        Returns a dictionary mapping standard names to variable names.

        Returns
        -------
        dict
            Dictionary mapping standard names to variable names.
        """
        if isinstance(self._obj, Dataset):
            variables = self._obj._variables
        elif isinstance(self._obj, DataArray):
            variables = self._obj._coords

        vardict: dict[str, list[Hashable]] = {}
        for k, v in variables.items():
            if "standard_name" in v.attrs:
                std_name = v.attrs["standard_name"]
                vardict[std_name] = vardict.setdefault(std_name, []) + [k]

<<<<<<< HEAD
        return {std: sort_maybe_hashable(v) for std, v in vardict.items()}
=======
        return {k: v for k, v in vardict.items()}
>>>>>>> b1a0a8ac

    @property
    def cf_roles(self) -> dict[str, list[Hashable]]:
        """
        Returns a dictionary mapping cf_role names to variable names.

        Returns
        -------
        dict
            Dictionary mapping cf_role names to variable names.

        References
        ----------
        Please refer to the CF conventions document : http://cfconventions.org/Data/cf-conventions/cf-conventions-1.8/cf-conventions.html#coordinates-metadata

        Examples
        --------
        >>> import cf_xarray
        >>> from cf_xarray.datasets import dsg
        >>> dsg.cf.cf_roles
        {'profile_id': ['profile'], 'trajectory_id': ['trajectory']}
        """
        if isinstance(self._obj, Dataset):
            variables = self._obj._variables
        elif isinstance(self._obj, DataArray):
            variables = self._obj._coords

        vardict: dict[str, list[Hashable]] = {}
        for k, v in variables.items():
            if "cf_role" in v.attrs:
                role = v.attrs["cf_role"]
                vardict[role] = vardict.setdefault(role, []) + [k]

<<<<<<< HEAD
        return {role_: sort_maybe_hashable(v) for role_, v in vardict.items()}
=======
        return {k: v for k, v in vardict.items()}
>>>>>>> b1a0a8ac

    def get_associated_variable_names(
        self, name: Hashable, skip_bounds: bool = False, error: bool = True
    ) -> dict[str, list[Hashable]]:
        """
        Returns a dict mapping
            1. "ancillary_variables"
            2. "bounds"
            3. "cell_measures"
            4. "coordinates"
        to a list of variable names referred to in the appropriate attribute

        Parameters
        ----------
        name : Hashable
        skip_bounds : bool, optional
        error : bool, optional
            Raise or ignore errors.

        Returns
        -------
        names : dict
            Dictionary with keys "ancillary_variables", "cell_measures", "coordinates", "bounds".
        """
        keys = ["ancillary_variables", "cell_measures", "coordinates", "bounds"]
        coords: dict[str, list[Hashable]] = {k: [] for k in keys}
        attrs_or_encoding = ChainMap(self._obj[name].attrs, self._obj[name].encoding)

        coordinates = attrs_or_encoding.get("coordinates", None)
        # Handles case where the coordinates attribute is None
        # This is used to tell xarray to not write a coordinates attribute
        if coordinates:
            coords["coordinates"] = coordinates.split(" ")

        if "cell_measures" in attrs_or_encoding:
            try:
                coords["cell_measures"] = list(
                    parse_cell_methods_attr(attrs_or_encoding["cell_measures"]).values()
                )
            except ValueError as e:
                if error:
                    msg = e.args[0] + " Ignore this error by passing 'error=False'"
                    raise ValueError(msg)
                else:
                    warnings.warn(
                        f"Ignoring bad cell_measures attribute: {attrs_or_encoding['cell_measures']}",
                        UserWarning,
                    )
                    coords["cell_measures"] = []

        if (
            isinstance(self._obj, Dataset)
            and "ancillary_variables" in attrs_or_encoding
        ):
            coords["ancillary_variables"] = attrs_or_encoding[
                "ancillary_variables"
            ].split(" ")

        if not skip_bounds:
            if "bounds" in attrs_or_encoding:
                coords["bounds"] = [attrs_or_encoding["bounds"]]
            for dim in self._obj[name].dims:
                dbounds = self._obj[dim].attrs.get("bounds", None)
                if dbounds:
                    coords["bounds"].append(dbounds)

        allvars = itertools.chain(*coords.values())
        missing = set(allvars) - set(self._maybe_to_dataset()._variables)
        if missing:
            if OPTIONS["warn_on_missing_variables"]:
                warnings.warn(
                    f"Variables {missing!r} not found in object but are referred to in the CF attributes.",
                    UserWarning,
                )
            for k, v in coords.items():
                for m in missing:
                    if m in v:
                        v.remove(m)
                        coords[k] = v

        return coords

    def _maybe_to_dataset(self, obj=None) -> Dataset:
        if obj is None:
            obj = self._obj
        if isinstance(self._obj, DataArray):
            return obj._to_temp_dataset()
        else:
            return obj

    def _maybe_to_dataarray(self, obj=None):
        if obj is None:
            obj = self._obj
        if isinstance(self._obj, DataArray):
            return self._obj._from_temp_dataset(obj)
        else:
            return obj

    def rename_like(
        self,
        other: DataArray | Dataset,
        skip: str | Iterable[str] | None = None,
    ) -> DataArray | Dataset:
        """
        Renames variables in object to match names of like-variables in ``other``.

        "Likeness" is determined by variables sharing similar attributes. If
        cf_xarray can identify a single "longitude" variable in both this object and
        ``other``, that variable will be renamed to match the "longitude" variable in
        ``other``.

        For now, this function only matches ``("latitude", "longitude", "vertical", "time")``

        Parameters
        ----------
        other : DataArray, Dataset
            Variables will be renamed to match variable names in this xarray object
        skip : str, Iterable[str], optional
            Limit the renaming excluding
            ("axes", "bounds", cell_measures", "coordinates", "standard_names")
            or a subset thereof.

        Returns
        -------
        DataArray or Dataset
            with renamed variables
        """
        skip = [skip] if isinstance(skip, str) else skip or []

        ourkeys = self.keys()
        theirkeys = other.cf.keys()

        good_keys = ourkeys & theirkeys
        keydict = {}
        for key in good_keys:
            reveal_type(good_keys)
            reveal_type(key)
            ours = set(apply_mapper(_get_all, self._obj, key))
            theirs = set(apply_mapper(_get_all, other, key))
            for attr in skip:
                ours.difference_update(getattr(self, attr).get(key, []))
                theirs.difference_update(getattr(other.cf, attr).get(key, []))
            if ours and theirs:
                keydict[key] = dict(ours=list(ours), theirs=list(theirs))

        def get_renamer_and_conflicts(keydict):
            conflicts = {}
            for k0, v0 in keydict.items():
                if len(v0["ours"]) > 1 or len(v0["theirs"]) > 1:
                    conflicts[k0] = v0
                    continue
                for v1 in keydict.values():
                    # Conflicts have same ours but different theirs or vice versa
                    if (v0["ours"] == v1["ours"]) != (v0["theirs"] == v1["theirs"]):
                        conflicts[k0] = v0
                        break

            renamer = {
                v["ours"][0]: v["theirs"][0]
                for k, v in keydict.items()
                if k not in conflicts
            }

            return renamer, conflicts

        # Run get_renamer_and_conflicts twice.
        # The second time add the bounds associated with variables to rename
        renamer, conflicts = get_renamer_and_conflicts(keydict)
        if "bounds" not in skip:
            for k, v in renamer.items():
                ours = set(getattr(self, "bounds", {}).get(k, []))
                theirs = set(getattr(other.cf, "bounds", {}).get(v, []))
                if ours and theirs:
                    ours.update(keydict.get(k, {}).get("ours", []))
                    theirs.update(keydict.get(k, {}).get("theirs", []))
                    keydict[k] = dict(ours=list(ours), theirs=list(theirs))
            renamer, conflicts = get_renamer_and_conflicts(keydict)

        # Rename and warn
        if conflicts:
            warnings.warn(
                "Conflicting variables skipped:\n"
                + "\n".join(
                    [
                        f"{sorted(v['ours'])}: {sorted(v['theirs'])} ({k})"
                        for k, v in sorted(
                            conflicts.items(), key=lambda item: sorted(item[1]["ours"])
                        )
                    ]
                ),
                UserWarning,
            )
        newobj = self._obj.rename(renamer)

        # rename variable names in the attributes
        # if present
        ds = self._maybe_to_dataset(newobj)
        for _, variable in ds.variables.items():
            for attr in ("bounds", "coordinates", "cell_measures"):
                if attr == "cell_measures":
                    varlist = [
                        f"{k}: {renamer.get(v, v)}"
                        for k, v in parse_cell_methods_attr(
                            variable.attrs.get(attr, "")
                        ).items()
                    ]
                else:
                    varlist = [
                        renamer.get(var, var)
                        for var in variable.attrs.get(attr, "").split()
                    ]

                if varlist:
                    variable.attrs[attr] = " ".join(varlist)
        return self._maybe_to_dataarray(ds)

    def guess_coord_axis(self, verbose: bool = False) -> DataArray | Dataset:
        """
        Automagically guesses X, Y, Z, T, latitude, longitude, and adds
        appropriate attributes. Uses regexes from Metpy and inspired by Iris
        function of same name.

        Existing attributes will not be modified.

        Parameters
        ----------
        verbose : bool
            Print extra info to screen

        Returns
        -------
        DataArray or Dataset
            with appropriate attributes added
        """
        obj = self._obj.copy(deep=False)
        for var in obj.coords.variables:
            var_is_coord = any(var in val for val in obj.cf.coordinates.values())
            if not var_is_coord and obj[var].ndim == 1 and _is_datetime_like(obj[var]):
                if verbose:
                    print(
                        f"I think {var!r} is of type 'time'. It has a datetime-like type."
                    )
                obj[var].attrs = dict(ChainMap(obj[var].attrs, ATTRS["time"]))
                continue  # prevent second detection

            for name, pattern in regex.items():
                var_is_axis = any(var in val for val in obj.cf.axes.values())
                var_is_coord = any(var in val for val in obj.cf.coordinates.values())
                if (name in _AXIS_NAMES and var_is_axis) or (
                    name in _COORD_NAMES and var_is_coord
                ):
                    continue  # skip known axes/coordinates and prevent multiple guesses
                # match variable names
                if pattern.match(var.lower()):
                    if verbose:
                        print(
                            f"I think {var!r} is of type {name!r}. It matched {pattern!r}"
                        )
                    obj[var].attrs = dict(ChainMap(obj[var].attrs, ATTRS[name]))
        return obj

    def drop(self, *args, **kwargs):
        raise NotImplementedError(
            "cf-xarray does not support .drop."
            "Please use .cf.drop_vars or .cf.drop_sel as appropriate."
        )

    def stack(self, dimensions=None, **dimensions_kwargs):
        # stack needs to rewrite the _values_ of a dict
        # our other machinery rewrites the _keys_ of a dict
        # This seems somewhat rare, so do it explicitly for now

        if dimensions is None:
            dimensions = dimensions_kwargs
        for key, values in dimensions.items():
            updates = [
                apply_mapper(
                    (_single(_get_dims),), self._obj, v, error=True, default=[v]
                )
                for v in values
            ]
            dimensions.update({key: tuple(itertools.chain(*updates))})
        return self._obj.stack(dimensions)

    def differentiate(
        self, coord, *xr_args, positive_upward: bool = False, **xr_kwargs
    ):
        """
        Differentiate an xarray object.

        Parameters
        ----------
        positive_upward : optional, bool
            Change sign of the derivative based on the ``"positive"`` attribute of ``coord``
            so that positive values indicate increasing upward.
            If ``positive=="down"``, then multiplied by -1.

        Notes
        -----
        ``xr_args``, ``xr_kwargs`` are passed directly to the underlying xarray function.

        See Also
        --------
        DataArray.cf.differentiate
        Dataset.cf.differentiate
        xarray.DataArray.differentiate : underlying xarray function
        xarray.Dataset.differentiate : underlying xarray function
        """
        coord = apply_mapper(
            (_single(_get_coords),), self._obj, coord, error=False, default=[coord]
        )[0]
        result = self._obj.differentiate(coord, *xr_args, **xr_kwargs)
        if positive_upward:
            coord = self._obj[coord]
            attrs = coord.attrs
            if "positive" not in attrs:
                raise ValueError(
                    f"positive_upward=True and 'positive' attribute not present on {coord.name}"
                )
            if attrs["positive"] not in ["up", "down"]:
                raise ValueError(
                    f"positive_upward=True and received attrs['positive']={attrs['positive']}. Expected one of ['up', 'down'] "
                )
            if attrs["positive"] == "down":
                result *= -1
        return result

    def add_canonical_attributes(
        self,
        override: bool = False,
        skip: Hashable | Iterable[Hashable] | None = None,
        verbose: bool = False,
        source=None,
    ) -> Dataset | DataArray:
        """
        Add canonical CF attributes to variables with standard names.
        Attributes are parsed from the official CF standard name table [1]_.
        This function adds an entry to the "history" attribute.

        Parameters
        ----------
        override : bool
            Override existing attributes.
        skip : str, iterable, optional
            Attribute(s) to skip: ``{"units", "grib", "amip", "description"}``.
        verbose : bool
            Print added attributes to screen.
        source : optional
            Path of `cf-standard-name-table.xml` or file object containing XML data.
            If ``None``, use the default version associated with ``cf-xarray``.

        Returns
        -------
        DataArray or Dataset with attributes added.

        Notes
        -----
        The ``"units"`` attribute is never added to datetime-like variables.

        References
        ----------
        .. [1] https://cfconventions.org/standard-names.html
        """

        # Arguments to add to history
        args = ", ".join([f"{k!s}={v!r}" for k, v in locals().items() if k != "self"])

        # Defaults
        skip = [skip] if isinstance(skip, str) else (skip or [])

        # Parse table
        info, table, aliases = parse_cf_standard_name_table(source)

        # Loop over standard names
        ds = self._maybe_to_dataset().copy(deep=False)
        attrs_to_print: dict = {}
        for std_name, var_names in ds.cf.standard_names.items():

            # Loop over variable names
            for var_name in var_names:
                old_attrs = ds[var_name].attrs
                std_name = aliases.get(std_name, std_name)
                new_attrs = table.get(std_name, {})

                # Loop over attributes
                for key, value in new_attrs.items():
                    if value and key not in skip and (override or key not in old_attrs):

                        # Don't add units to time variables (e.g., datetime64, ...)
                        if key == "units" and _is_datetime_like(ds[var_name]):
                            continue

                        # Add attribute
                        ds[var_name].attrs[key] = value

                        # Build verbose dictionary
                        if verbose:
                            attrs_to_print.setdefault(var_name, {})
                            attrs_to_print[var_name][key] = value

        if verbose:
            # Info
            strings = ["CF Standard Name Table info:"]
            for key, value in info.items():
                strings.append(f"- {key}: {value}")

            # Attributes added
            strings.append("\nAttributes added:")
            for varname, attrs in attrs_to_print.items():
                strings.append(f"- {varname}:")
                for key, value in attrs.items():
                    strings.append(f"    * {key}: {value}")
                strings.append("")

            print("\n".join(strings))

        # Prepend history
        now = datetime.now().ctime()
        method_name = inspect.stack()[0][3]
        version = _get_version()
        table_version = info["version_number"]
        history = (
            f"{now}:"
            f" cf.{method_name}({args})"
            f" [cf-xarray {version}, cf-standard-name-table {table_version}]\n"
        )
        obj = self._maybe_to_dataarray(ds)
        obj.attrs["history"] = history + obj.attrs.get("history", "")

        return obj


@xr.register_dataset_accessor("cf")
class CFDatasetAccessor(CFAccessor):
<<<<<<< HEAD
    def __getitem__(self, key: Hashable | list[Hashable]) -> DataArray | Dataset:
=======
    def __getitem__(self, key: Hashable | Iterable[Hashable]) -> DataArray | Dataset:
>>>>>>> b1a0a8ac
        """
        Index into a Dataset making use of CF attributes.

        Parameters
        ----------
        key: str, Iterable[str], optional
            One of
              - axes names: "X", "Y", "Z", "T"
              - coordinate names: "longitude", "latitude", "vertical", "time"
              - cell measures: "area", "volume", or other names present in the \
                             ``cell_measures`` attribute
              - standard names: names present in ``standard_name`` attribute

        Returns
        -------
        DataArray or Dataset
          ``Dataset.cf[str]`` will return a DataArray, \
          ``Dataset.cf[List[str]]``` will return a Dataset.

        Notes
        -----
        In all cases, associated CF variables will be attached as coordinate variables
        by parsing attributes such as ``bounds``, ``ancillary_variables``, etc.

        ``bounds`` variables will not be attached when a DataArray is returned. This
        is a limitation of the xarray data model.

        Add additional keys by specifying "custom criteria". See :ref:`custom_criteria` for more.
        """
        return _getitem(self, key)

    @property
    def formula_terms(self) -> dict[str, dict[str, str]]:
        """
        Property that returns a dictionary mapping the parametric coordinate's name
        to a dictionary that maps "standard term names" to actual variable names.

        Returns
        -------
        dict
            Dictionary of the form ``{parametric_coord_name: {standard_term_name: variable_name}}``

        References
        ----------
        Please refer to the CF conventions document :
          1. http://cfconventions.org/Data/cf-conventions/cf-conventions-1.8/cf-conventions.html#parametric-vertical-coordinate
          2. http://cfconventions.org/Data/cf-conventions/cf-conventions-1.8/cf-conventions.html#parametric-v-coord.

        Examples
        --------
        >>> import cf_xarray
        >>> from cf_xarray.datasets import romsds

        The ``s_rho`` DataArray is an example of a parametric vertical coordinate.

        >>> romsds.s_rho
        <xarray.DataArray 's_rho' (s_rho: 30)>
        array([-0.983333, -0.95    , -0.916667, -0.883333, -0.85    , -0.816667,
               -0.783333, -0.75    , -0.716667, -0.683333, -0.65    , -0.616667,
               -0.583333, -0.55    , -0.516667, -0.483333, -0.45    , -0.416667,
               -0.383333, -0.35    , -0.316667, -0.283333, -0.25    , -0.216667,
               -0.183333, -0.15    , -0.116667, -0.083333, -0.05    , -0.016667])
        Coordinates:
          * s_rho       (s_rho) float64 -0.9833 -0.95 -0.9167 ... -0.05 -0.01667
            hc          float64 20.0
            h           float64 603.9
            Vtransform  float64 2.0
            Cs_r        (s_rho) float64 -0.933 -0.8092 -0.6988 ... -0.0005206 -5.758e-05
        Attributes:
            long_name:      S-coordinate at RHO-points
            valid_min:      -1.0
            valid_max:      0.0
            standard_name:  ocean_s_coordinate_g2
            formula_terms:  s: s_rho C: Cs_r eta: zeta depth: h depth_c: hc
            field:          s_rho, scalar

        Now access the formula terms

        >>> romsds.cf.formula_terms
        {'s_rho': {'s': 's_rho', 'C': 'Cs_r', 'eta': 'zeta', 'depth': 'h', 'depth_c': 'hc'}}
        """
        results = {}
        for dim in _get_dims(self._obj, "Z"):
            terms = self._obj[dim].cf.formula_terms
            variables = self._drop_missing_variables(list(terms.values()))
            terms = {key: val for key, val in terms.items() if val in variables}
            if terms:
                results[dim] = terms

        return results

    @property
    def bounds(self) -> dict[Hashable, list[Hashable]]:
        """
        Property that returns a dictionary mapping keys
        to the variable names of their bounds.

        Returns
        -------
        dict
            Dictionary mapping keys to the variable names of their bounds.

        See Also
        --------
        Dataset.cf.get_bounds_dim_name

        Examples
        --------
        >>> from cf_xarray.datasets import mollwds
        >>> mollwds.cf.bounds
        {'lat': ['lat_bounds'], 'latitude': ['lat_bounds'], 'lon': ['lon_bounds'], 'longitude': ['lon_bounds']}
        """

        obj = self._obj
        keys = self.keys() | set(obj.variables)

        vardict = {
            key: self._drop_missing_variables(
                apply_mapper(_get_bounds, obj, key, error=False)
            )
            for key in keys
        }

        return {k: sorted(v) for k, v in vardict.items() if v}

    def get_bounds(self, key: str) -> DataArray | Dataset:
        """
        Get bounds variable corresponding to key.

        Parameters
        ----------
        key : str
            Name of variable whose bounds are desired

        Returns
        -------
        DataArray
        """

        results = self.bounds.get(key, [])
        if not results:
            raise KeyError(f"No results found for {key!r}.")

        return self._obj[results[0] if len(results) == 1 else results]

    def get_bounds_dim_name(self, key: Hashable) -> Hashable:
        """
        Get bounds dim name for variable corresponding to key.

        Parameters
        ----------
        key : str
            Name of variable whose bounds dimension name is desired.

        Returns
        -------
        str
        """
        crd = self[key]
        bounds = self.get_bounds(key)
        bounds_dims = set(bounds.dims) - set(crd.dims)
        assert len(bounds_dims) == 1
        bounds_dim = bounds_dims.pop()
        assert self._obj.sizes[bounds_dim] in [2, 4]
        return bounds_dim

    def add_bounds(
        self,
        keys: str | Iterable[str],
        *,
        dim: str | Iterable[str] | None = None,
        output_dim: str = "bounds",
    ):
        """
        Returns a new object with bounds variables. The bounds values are guessed assuming
        equal spacing on either side of a coordinate label. The linear estimation is only a
        coarse approximation, especially 2D bounds on curvilinear grids. It is always better to use
        bounds generated as part of the grid creation process. This method is purely for convenience.

        Parameters
        ----------
        keys : str or Iterable[str]
            Either a single variable name or a list of variable names.
        dim : str or Iterable[str], optional
            Core dimension(s) along which to estimate bounds. For 2D bounds, it can
            be a list of 2 dimension names.
        output_dim : str
            The name of the bounds dimension to add.

        Returns
        -------
        DataArray or Dataset
            with bounds variables added and appropriate "bounds" attribute set.

        Raises
        ------
        KeyError

        Notes
        -----
        The bounds variables are automatically named ``f"{var}_bounds"`` where ``var``
        is a variable name.

        Examples
        --------
        >>> from cf_xarray.datasets import airds
        >>> airds.cf.bounds
        {}
        >>> updated = airds.cf.add_bounds("time")
        >>> updated.cf.bounds
        {'T': ['time_bounds'], 'time': ['time_bounds']}
        """
        if isinstance(keys, str):
            keys = [keys]

        variables = set()
        for key in keys:
            variables.update(
                apply_mapper(_get_all, self._obj, key, error=False, default=[key])
            )

        obj = self._maybe_to_dataset(self._obj.copy(deep=False))

        bad_vars: set[str] = variables - set(obj.variables)
        if bad_vars:
            msg = f"{bad_vars!r} are not variables in the underlying object."
            dims_no_idx = bad_vars.intersection(obj.dims)
            if dims_no_idx:
                msg += f" {dims_no_idx!r} are dimensions with no index."
            raise ValueError(msg)

        for var in variables:
            bname = f"{var}_bounds"
            if bname in obj.variables:
                raise ValueError(f"Bounds variable name {bname!r} will conflict!")
            out = _guess_bounds(
                obj[var].reset_coords(drop=True), dim=dim, out_dim=output_dim
            )
            if output_dim in obj.dims and (new := out[output_dim].size) != (
                old := obj[output_dim].size
            ):
                raise ValueError(
                    f"The `{output_dim}` dimension already exists but has a different length than the new one "
                    f"({old} vs {new}). Please provide another bound dimension name with `output_dim`."
                )
            obj.coords[bname] = out
            obj[var].attrs["bounds"] = bname

        return self._maybe_to_dataarray(obj)

    def bounds_to_vertices(
        self,
        keys: str | Iterable[str] | None = None,
        order: str | None = "counterclockwise",
    ) -> Dataset:
        """
        Convert bounds variable to vertices.

        There 2 covered cases:
         - 1D coordinates, with bounds of shape (N, 2),
           converted to vertices of shape (N+1,)
         - 2D coordinates, with bounds of shape (N, M, 4).
           converted to vertices of shape (N+1, M+1).

        Parameters
        ----------
        keys : str or Iterable[str], optional
            The names of the variables whose bounds are to be converted to vertices.
            If not given, converts all available bounds within self.cf.keys().
        order : {'counterclockwise', 'clockwise', None}
            Valid for 2D coordinates only (bounds of shape (N, M, 4), ignored otherwise.
            Order the bounds are given in, assuming that ax0-ax1-upward is a right
            handed coordinate system, where ax0 and ax1 are the two first dimensions of
            the variable. If None, the counterclockwise version is computed and then
            verified. If the check fails the clockwise version is returned.

        Returns
        -------
        Dataset
            Copy of the dataset with added vertices variables.
            Either of shape (N+1,) or (N+1, M+1). New vertex dimensions are named
            from the initial dimension and suffix "_vertices". Variables with similar
            names are overwritten.

        Raises
        ------
        ValueError
            If any of the keys given doesn't corresponds to existing bounds.

        Notes
        -----
        Getting the correct axes "order" is tricky. There are no real standards for
        dimension names or even axes order, even though the CF conventions mentions the
        ax0-ax1-upward (counterclockwise bounds) as being the default. Moreover, xarray can
        tranpose data without raising any warning or error, which make attributes
        unreliable.

        References
        ----------
        Please refer to the CF conventions document : http://cfconventions.org/Data/cf-conventions/cf-conventions-1.8/cf-conventions.html#cell-boundaries.
        """
        if keys is None:
            coords: Iterable[str] = self.keys()
        elif isinstance(keys, str):
            coords = (keys,)
        else:
            coords = keys

        obj = self._maybe_to_dataset(self._obj.copy(deep=False))

        for coord in coords:
            try:
                bounds = self.get_bounds(coord)
            except KeyError as exc:
                if keys is not None:
                    raise ValueError(
                        f"vertices are computed from bounds but given key {coord} did not correspond to existing bounds."
                    ) from exc
            else:
                name = f"{self[coord].name}_vertices"
                obj = obj.assign(  # Overwrite any variable with the same name.
                    {
                        name: bounds_to_vertices(
                            bounds,
                            bounds_dim=list(set(bounds.dims) - set(self[coord].dims))[
                                0
                            ],
                            order=order,
                        )
                    }
                )
        return obj

    def decode_vertical_coords(self, *, outnames=None, prefix=None):
        """
        Decode parameterized vertical coordinates in place.

        Parameters
        ----------
        outnames : dict, optional
            Keys of outnames are the input sigma/s coordinate variable name and
            the values are the name to use for the associated vertical coordinate.
        prefix : str, optional
            Prefix for newly created z variables.
            E.g. ``s_rho`` becomes ``z_rho``

        Returns
        -------
        None

        Notes
        -----
        Will only decode when the ``formula_terms`` and ``standard_name`` attributes
        are set on the parameter (e.g ``s_rho`` )

        Currently only supports ``ocean_s_coordinate_g1``, ``ocean_s_coordinate_g2``,
        and ``ocean_sigma_coordinate``.

        .. warning::
           Very lightly tested. Please double check the results.

        See Also
        --------
        Dataset.cf.formula_terms
        """
        ds = self._obj

        requirements = {
            "ocean_s_coordinate_g1": {"depth_c", "depth", "s", "C", "eta"},
            "ocean_s_coordinate_g2": {"depth_c", "depth", "s", "C", "eta"},
            "ocean_sigma_coordinate": {"sigma", "eta", "depth"},
        }

        allterms = self.formula_terms
        for dim in allterms:
            if prefix is None:
                assert (
                    outnames is not None
                ), "if prefix is None, outnames must be provided"
                # set outnames here
                try:
                    zname = outnames[dim]
                except KeyError:
                    raise KeyError("Your `outnames` need to include a key of `dim`.")

            else:
                warnings.warn(
                    "`prefix` is being deprecated; use `outnames` instead.",
                    DeprecationWarning,
                )
                suffix = dim.split("_")
                zname = f"{prefix}_" + "_".join(suffix[1:])

            if "standard_name" not in ds[dim].attrs:
                continue
            stdname = ds[dim].attrs["standard_name"]

            # map "standard" formula term names to actual variable names
            terms = {}
            for key, value in allterms[dim].items():
                if value not in ds:
                    raise KeyError(
                        f"Variable {value!r} is required to decode coordinate for {dim!r}"
                        " but it is absent in the Dataset."
                    )
                terms[key] = ds[value]

            absent_terms = requirements[stdname] - set(terms)
            if absent_terms:
                raise KeyError(f"Required terms {absent_terms} absent in dataset.")

            if stdname == "ocean_s_coordinate_g1":
                # S(k,j,i) = depth_c * s(k) + (depth(j,i) - depth_c) * C(k)
                S = (
                    terms["depth_c"] * terms["s"]
                    + (terms["depth"] - terms["depth_c"]) * terms["C"]
                )

                # z(n,k,j,i) = S(k,j,i) + eta(n,j,i) * (1 + S(k,j,i) / depth(j,i))
                ztemp = S + terms["eta"] * (1 + S / terms["depth"])

            elif stdname == "ocean_s_coordinate_g2":
                # make sure all necessary terms are present in terms
                # (depth_c * s(k) + depth(j,i) * C(k)) / (depth_c + depth(j,i))
                S = (terms["depth_c"] * terms["s"] + terms["depth"] * terms["C"]) / (
                    terms["depth_c"] + terms["depth"]
                )

                # z(n,k,j,i) = eta(n,j,i) + (eta(n,j,i) + depth(j,i)) * S(k,j,i)
                ztemp = terms["eta"] + (terms["eta"] + terms["depth"]) * S

            elif stdname == "ocean_sigma_coordinate":
                # z(n,k,j,i) = eta(n,j,i) + sigma(k)*(depth(j,i)+eta(n,j,i))
                ztemp = terms["eta"] + terms["sigma"] * (terms["depth"] + terms["eta"])

            else:
                raise NotImplementedError(
                    f"Coordinate function for {stdname!r} not implemented yet. Contributions welcome!"
                )

            ds.coords[zname] = ztemp


@xr.register_dataarray_accessor("cf")
class CFDataArrayAccessor(CFAccessor):
    @property
    def formula_terms(self) -> dict[str, str]:
        """
        Property that returns a dictionary mapping the parametric coordinate's name
        to a dictionary that maps "standard term names" to actual variable names.

        Returns
        -------
        dict
            Dictionary of the form ``{parametric_coord_name: {standard_term_name: variable_name}}``

        References
        ----------
        Please refer to the CF conventions document :
          1. http://cfconventions.org/Data/cf-conventions/cf-conventions-1.8/cf-conventions.html#parametric-vertical-coordinate
          2. http://cfconventions.org/Data/cf-conventions/cf-conventions-1.8/cf-conventions.html#parametric-v-coord.

        Examples
        --------
        >>> import cf_xarray
        >>> from cf_xarray.datasets import romsds

        The ``s_rho`` DataArray is an example of a parametric vertical coordinate.

        >>> romsds.s_rho
        <xarray.DataArray 's_rho' (s_rho: 30)>
        array([-0.983333, -0.95    , -0.916667, -0.883333, -0.85    , -0.816667,
               -0.783333, -0.75    , -0.716667, -0.683333, -0.65    , -0.616667,
               -0.583333, -0.55    , -0.516667, -0.483333, -0.45    , -0.416667,
               -0.383333, -0.35    , -0.316667, -0.283333, -0.25    , -0.216667,
               -0.183333, -0.15    , -0.116667, -0.083333, -0.05    , -0.016667])
        Coordinates:
          * s_rho       (s_rho) float64 -0.9833 -0.95 -0.9167 ... -0.05 -0.01667
            hc          float64 20.0
            h           float64 603.9
            Vtransform  float64 2.0
            Cs_r        (s_rho) float64 -0.933 -0.8092 -0.6988 ... -0.0005206 -5.758e-05
        Attributes:
            long_name:      S-coordinate at RHO-points
            valid_min:      -1.0
            valid_max:      0.0
            standard_name:  ocean_s_coordinate_g2
            formula_terms:  s: s_rho C: Cs_r eta: zeta depth: h depth_c: hc
            field:          s_rho, scalar

        Now access the formula terms

        >>> romsds.s_rho.cf.formula_terms
        {'s': 's_rho', 'C': 'Cs_r', 'eta': 'zeta', 'depth': 'h', 'depth_c': 'hc'}
        """
        da = self._obj
        if "formula_terms" not in ChainMap(da.attrs, da.encoding):
            var = da[_single(_get_dims)(da, "Z")[0]]
        else:
            var = da

        terms = {}
        formula_terms = ChainMap(var.attrs, var.encoding).get("formula_terms", "")
        for mapping in re.sub(r"\s*:\s*", ":", formula_terms).split():
            key, value = mapping.split(":")
            terms[key] = value
        return terms

<<<<<<< HEAD
    def __getitem__(self, key: Hashable | list[Hashable]) -> DataArray:
=======
    def __getitem__(self, key: Hashable | Iterable[Hashable]) -> DataArray:
>>>>>>> b1a0a8ac
        """
        Index into a DataArray making use of CF attributes.

        Parameters
        ----------
        key: str, Iterable[str], optional
            One of
              - axes names: "X", "Y", "Z", "T"
              - coordinate names: "longitude", "latitude", "vertical", "time"
              - cell measures: "area", "volume", or other names present in the \
                             ``cell_measures`` attribute
              - standard names: names present in ``standard_name`` attribute of \
                coordinate variables

        Returns
        -------
        DataArray

        Raises
        ------
        KeyError
          ``DataArray.cf[List[str]]`` will raise KeyError.

        Notes
        -----
        Associated CF variables will be attached as coordinate variables
        by parsing attributes such as ``cell_measures``, ``coordinates`` etc.

        Add additional keys by specifying "custom criteria". See :ref:`custom_criteria` for more.
        """

        if not isinstance(key, Hashable):
            raise KeyError(
                f"Cannot use an Iterable of keys with DataArrays. Expected a single string. Received {key!r} instead."
            )

        return _getitem(self, key)

    @property
    def is_flag_variable(self) -> bool:
        """
        Returns True if the DataArray satisfies CF conventions for flag variables.

        .. warning::
          Flag masks are not supported yet.

        Returns
        -------
        bool
        """
        if (
            isinstance(self._obj, DataArray)
            and "flag_meanings" in self._obj.attrs
            and "flag_values" in self._obj.attrs
        ):
            return True
        else:
            return False<|MERGE_RESOLUTION|>--- conflicted
+++ resolved
@@ -424,11 +424,7 @@
 def _variables(func: F) -> F:
     @functools.wraps(func)
     def wrapper(obj: DataArray | Dataset, key: Hashable) -> list[DataArray]:
-<<<<<<< HEAD
-        return [obj[k] for k in func(obj, key)]  # type: ignore
-=======
         return [obj[k] for k in func(obj, key)]
->>>>>>> b1a0a8ac
 
     return cast(F, wrapper)
 
@@ -628,13 +624,9 @@
 
 
 def _getitem(
-<<<<<<< HEAD
-    accessor: CFAccessor, key: Hashable | list[Hashable], skip: list[Hashable] | None = None
-=======
     accessor: CFAccessor,
     key: Hashable | Iterable[Hashable],
-    skip: list[str] | None = None,
->>>>>>> b1a0a8ac
+    skip: list[Hashable] | None = None,
 ) -> DataArray | Dataset:
     """
     Index into obj using key. Attaches CF associated variables.
@@ -1406,20 +1398,7 @@
 
         return text
 
-<<<<<<< HEAD
-    def keys(self) -> set[str]:
-=======
-    def get_valid_keys(self) -> set[str]:
-
-        warnings.warn(
-            "Now called `keys` and `get_valid_keys` will be removed in a future version.",
-            DeprecationWarning,
-        )
-
-        return self.keys()
-
     def keys(self) -> set[Hashable]:
->>>>>>> b1a0a8ac
         """
         Utility function that returns valid keys for .cf[].
 
@@ -1459,11 +1438,7 @@
         """
         vardict = {key: _get_coords(self._obj, key) for key in _AXIS_NAMES}
 
-<<<<<<< HEAD
         return {k: sort_maybe_hashable(v) for k, v in vardict.items() if v}
-=======
-        return {k: v for k, v in vardict.items() if v}
->>>>>>> b1a0a8ac
 
     @property
     def coordinates(self) -> dict[str, list[Hashable]]:
@@ -1486,11 +1461,7 @@
         """
         vardict = {key: _get_coords(self._obj, key) for key in _COORD_NAMES}
 
-<<<<<<< HEAD
         return {k: sort_maybe_hashable(v) for k, v in vardict.items() if v}
-=======
-        return {k: v for k, v in vardict.items() if v}
->>>>>>> b1a0a8ac
 
     @property
     def cell_measures(self) -> dict[str, list[Hashable]]:
@@ -1538,20 +1509,7 @@
             key: self._drop_missing_variables(_get_all(self._obj, key)) for key in keys
         }
 
-<<<<<<< HEAD
         return {k: sort_maybe_hashable(set(v)) for k, v in measures.items() if v}
-=======
-        return {k: list(set(v)) for k, v in measures.items() if v}
-
-    def get_standard_names(self) -> list[str]:
-
-        warnings.warn(
-            "`get_standard_names` will be removed in a future version in favor of `standard_names`.",
-            DeprecationWarning,
-        )
-
-        return list(self.standard_names.keys())
->>>>>>> b1a0a8ac
 
     @property
     def standard_names(self) -> dict[str, list[Hashable]]:
@@ -1574,11 +1532,7 @@
                 std_name = v.attrs["standard_name"]
                 vardict[std_name] = vardict.setdefault(std_name, []) + [k]
 
-<<<<<<< HEAD
         return {std: sort_maybe_hashable(v) for std, v in vardict.items()}
-=======
-        return {k: v for k, v in vardict.items()}
->>>>>>> b1a0a8ac
 
     @property
     def cf_roles(self) -> dict[str, list[Hashable]]:
@@ -1612,11 +1566,7 @@
                 role = v.attrs["cf_role"]
                 vardict[role] = vardict.setdefault(role, []) + [k]
 
-<<<<<<< HEAD
         return {role_: sort_maybe_hashable(v) for role_, v in vardict.items()}
-=======
-        return {k: v for k, v in vardict.items()}
->>>>>>> b1a0a8ac
 
     def get_associated_variable_names(
         self, name: Hashable, skip_bounds: bool = False, error: bool = True
@@ -1752,8 +1702,6 @@
         good_keys = ourkeys & theirkeys
         keydict = {}
         for key in good_keys:
-            reveal_type(good_keys)
-            reveal_type(key)
             ours = set(apply_mapper(_get_all, self._obj, key))
             theirs = set(apply_mapper(_get_all, other, key))
             for attr in skip:
@@ -2051,11 +1999,7 @@
 
 @xr.register_dataset_accessor("cf")
 class CFDatasetAccessor(CFAccessor):
-<<<<<<< HEAD
-    def __getitem__(self, key: Hashable | list[Hashable]) -> DataArray | Dataset:
-=======
     def __getitem__(self, key: Hashable | Iterable[Hashable]) -> DataArray | Dataset:
->>>>>>> b1a0a8ac
         """
         Index into a Dataset making use of CF attributes.
 
@@ -2564,11 +2508,7 @@
             terms[key] = value
         return terms
 
-<<<<<<< HEAD
-    def __getitem__(self, key: Hashable | list[Hashable]) -> DataArray:
-=======
     def __getitem__(self, key: Hashable | Iterable[Hashable]) -> DataArray:
->>>>>>> b1a0a8ac
         """
         Index into a DataArray making use of CF attributes.
 
