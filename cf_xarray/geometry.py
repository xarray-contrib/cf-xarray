--- conflicted
+++ resolved
@@ -952,8 +952,9 @@
     # get items from polygons or multipolygons depending on number of parts
     geoms = np.where(np.diff(offset3) == 1, polygons[offset3[:-1]], multipolygons)
 
-<<<<<<< HEAD
-    return xr.DataArray(geoms, dims=part_node_count.dims, coords=part_node_count.coords)
+    return xr.DataArray(
+        geoms, dims=node_count.dims, coords=node_count.coords
+    ).drop_vars(node_count_name)
 
 
 def grid_to_polygons(ds: xr.Dataset) -> xr.DataArray:
@@ -1028,9 +1029,4 @@
     # 'geometry' is a blessed name in geopandas.
     boxes = points[lon_bounds][..., 0].copy(data=polyarray).rename("geometry")
 
-    return boxes
-=======
-    return xr.DataArray(
-        geoms, dims=node_count.dims, coords=node_count.coords
-    ).drop_vars(node_count_name)
->>>>>>> 8102e18f
+    return boxes