--- conflicted
+++ resolved
@@ -299,69 +299,6 @@
     return xr.DataArray(geoms, dims=node_count.dims, coords=node_count.coords)
 
 
-<<<<<<< HEAD
-def grid_to_polygons(ds: xr.Dataset) -> xr.DataArray:
-    """
-    Converts a regular 2D lat/lon grid to a 2D array of shapely polygons.
-
-    Modified from https://notebooksharing.space/view/c6c1f3a7d0c260724115eaa2bf78f3738b275f7f633c1558639e7bbd75b31456.
-
-    Parameters
-    ----------
-    ds : xr.Dataset
-        Dataset with "latitude" and "longitude" variables as well as their bounds variables.
-        1D "latitude" and "longitude" variables are supported. This function will automatically
-        broadcast them against each other.
-
-    Returns
-    -------
-    DataArray
-        DataArray with shapely polygon per grid cell.
-    """
-    import shapely
-
-    grid = ds.cf[["latitude", "longitude"]].load()
-    bounds = grid.cf.bounds
-    dims = grid.cf.dims
-
-    if "latitude" in dims or "longitude" in dims:
-        # for 1D lat, lon, this allows them to be
-        # broadcast against each other
-        grid = grid.reset_coords()
-
-    assert "latitude" in bounds
-    assert "longitude" in bounds
-    (lon_bounds,) = bounds["longitude"]
-    (lat_bounds,) = bounds["latitude"]
-
-    with xr.set_options(keep_attrs=True):
-        (points,) = xr.broadcast(grid)
-
-    bounds_dim = grid.cf.get_bounds_dim_name("latitude")
-    points = points.transpose(..., bounds_dim)
-    lonbnd = points[lon_bounds].data
-    latbnd = points[lat_bounds].data
-
-    if points.sizes[bounds_dim] == 2:
-        lonbnd = lonbnd[..., [0, 0, 1, 1]]
-        latbnd = latbnd[..., [0, 1, 1, 0]]
-
-    elif points.sizes[bounds_dim] != 4:
-        raise ValueError(
-            f"The size of the detected bounds or vertex dimension {bounds_dim} is not 2 or 4."
-        )
-
-    # geopandas needs this
-    mask = lonbnd[..., 0] >= 180
-    lonbnd[mask, :] = lonbnd[mask, :] - 360
-
-    polyarray = shapely.polygons(shapely.linearrings(lonbnd, latbnd))
-
-    # 'geometry' is a blessed name in geopandas.
-    boxes = points[lon_bounds][..., 0].copy(data=polyarray).rename("geometry")
-
-    return boxes
-=======
 def lines_to_cf(lines: xr.DataArray | Sequence):
     """Convert an iterable of lines (shapely.geometry.[Multi]Line) into a CF-compliant geometry dataset.
 
@@ -501,4 +438,66 @@
         geoms = np.where(np.diff(offset2) == 1, lines[offset2[:-1]], multilines)
 
     return xr.DataArray(geoms, dims=part_node_count.dims, coords=part_node_count.coords)
->>>>>>> 02b1d742
+  
+  
+  def grid_to_polygons(ds: xr.Dataset) -> xr.DataArray:
+    """
+    Converts a regular 2D lat/lon grid to a 2D array of shapely polygons.
+
+    Modified from https://notebooksharing.space/view/c6c1f3a7d0c260724115eaa2bf78f3738b275f7f633c1558639e7bbd75b31456.
+
+    Parameters
+    ----------
+    ds : xr.Dataset
+        Dataset with "latitude" and "longitude" variables as well as their bounds variables.
+        1D "latitude" and "longitude" variables are supported. This function will automatically
+        broadcast them against each other.
+
+    Returns
+    -------
+    DataArray
+        DataArray with shapely polygon per grid cell.
+    """
+    import shapely
+
+    grid = ds.cf[["latitude", "longitude"]].load()
+    bounds = grid.cf.bounds
+    dims = grid.cf.dims
+
+    if "latitude" in dims or "longitude" in dims:
+        # for 1D lat, lon, this allows them to be
+        # broadcast against each other
+        grid = grid.reset_coords()
+
+    assert "latitude" in bounds
+    assert "longitude" in bounds
+    (lon_bounds,) = bounds["longitude"]
+    (lat_bounds,) = bounds["latitude"]
+
+    with xr.set_options(keep_attrs=True):
+        (points,) = xr.broadcast(grid)
+
+    bounds_dim = grid.cf.get_bounds_dim_name("latitude")
+    points = points.transpose(..., bounds_dim)
+    lonbnd = points[lon_bounds].data
+    latbnd = points[lat_bounds].data
+
+    if points.sizes[bounds_dim] == 2:
+        lonbnd = lonbnd[..., [0, 0, 1, 1]]
+        latbnd = latbnd[..., [0, 1, 1, 0]]
+
+    elif points.sizes[bounds_dim] != 4:
+        raise ValueError(
+            f"The size of the detected bounds or vertex dimension {bounds_dim} is not 2 or 4."
+        )
+
+    # geopandas needs this
+    mask = lonbnd[..., 0] >= 180
+    lonbnd[mask, :] = lonbnd[mask, :] - 360
+
+    polyarray = shapely.polygons(shapely.linearrings(lonbnd, latbnd))
+
+    # 'geometry' is a blessed name in geopandas.
+    boxes = points[lon_bounds][..., 0].copy(data=polyarray).rename("geometry")
+
+    return boxes