--- conflicted
+++ resolved
@@ -94,15 +94,10 @@
             top_left = values[..., -1:, :, 3]
             vertex_vals = np.block([[bot_left, bot_right], [top_left, top_right]])
         if order is None:  # We verify if the ccw version works.
-<<<<<<< HEAD
             calc_bnds = vertices_to_bounds(vertex_vals).values
-            order = "counterclockwise" if np.all(calc_bnds == values) else "clockwise"
-=======
-            calc_bnds = np.moveaxis(vertices_to_bounds(vertex_vals).values, 0, -1)
             order = (
                 "counterclockwise" if np.allclose(calc_bnds, values) else "clockwise"
             )
->>>>>>> 205e673e
         if order == "clockwise":
             bot_left = values[..., :, :, 0]
             top_left = values[..., -1:, :, 1]
