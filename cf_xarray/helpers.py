--- conflicted
+++ resolved
@@ -31,12 +31,8 @@
     Returns
     -------
     DataArray
-<<<<<<< HEAD
         Either of shape (N+1,) or (N+1, M+1). New vertex dimensions are named
         from the intial dimension and suffix "_vertices".
-=======
-        Either of shape (N+1,) or (N+1, M+1). New corner dimensions are named
-        from the intial dimension and suffix "_corners".
 
     Notes
     -----
@@ -47,20 +43,14 @@
     unreliable.
 
     Please refer to the CF conventions document : http://cfconventions.org/Data/cf-conventions/cf-conventions-1.8/cf-conventions.html#cell-boundaries.
->>>>>>> 7e332255
     """
     # Get old and new dimension names and retranspose array to have bounds dim at axis 0.
     bnd_dim = (
         bounds_dim if isinstance(bounds_dim, str) else bounds.get_axis_num(bounds_dim)
     )
     old_dims = [dim for dim in bounds.dims if dim != bnd_dim]
-<<<<<<< HEAD
     new_dims = [f"{dim}_vertices" for dim in old_dims]
-    values = bounds.transpose(bnd_dim, *old_dims).values
-=======
-    new_dims = [f"{dim}_corners" for dim in old_dims]
     values = bounds.transpose(bnd_dim, *old_dims).data
->>>>>>> 7e332255
     if len(old_dims) == 2 and bounds.ndim == 3 and bounds[bnd_dim].size == 4:
         # Vertices case (2D lat/lon)
         if order in ["counterclockwise", None]:
@@ -71,15 +61,9 @@
             top_left = values[3, -1:, :]
             vertex_vals = np.block([[bot_left, bot_right], [top_left, top_right]])
         if order is None:  # We verify if the ccw version works.
-<<<<<<< HEAD
             calc_bnds = vertices_to_bounds(vertex_vals).values
-            order = "ccw" if np.all(calc_bnds == values) else "cw"
-        if order in ["cw", "clockwise"]:
-=======
-            calc_bnds = corners_to_bounds(corner_vals).data
             order = "counterclockwise" if np.all(calc_bnds == values) else "clockwise"
         if order == "clockwise":
->>>>>>> 7e332255
             bot_left = values[0, :, :]
             top_left = values[1, -1:, :]
             top_right = values[2, -1:, -1:]
