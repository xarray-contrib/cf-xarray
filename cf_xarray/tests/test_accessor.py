--- conflicted
+++ resolved
@@ -455,14 +455,13 @@
     assert actual == expected
 
 
-<<<<<<< HEAD
-def test_Z_vs_vertical_ROMS():
-    assert_identical(romsds.s_rho.reset_coords(drop=True), romsds.temp.cf["Z"])
-    assert_identical(romsds.z_rho.reset_coords(drop=True), romsds.temp.cf["vertical"])
-=======
 def test_missing_variable_in_coordinates():
     airds.air.attrs["coordinates"] = "lat lon time"
     with xr.set_options(keep_attrs=True):
         # keep bad coordinates attribute after mean
         assert_identical(airds.time, airds.air.cf.mean(["X", "Y"]).cf["time"])
->>>>>>> 0dbfd7ad
+
+
+def test_Z_vs_vertical_ROMS():
+    assert_identical(romsds.s_rho.reset_coords(drop=True), romsds.temp.cf["Z"])
+    assert_identical(romsds.z_rho.reset_coords(drop=True), romsds.temp.cf["vertical"])