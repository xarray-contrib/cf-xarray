import itertools
import pickle
import warnings
from textwrap import dedent
from urllib.request import urlopen

import matplotlib as mpl
import numpy as np
import pandas as pd
import pytest
import xarray as xr
from matplotlib import pyplot as plt
from xarray import Dataset
from xarray.testing import assert_allclose, assert_identical

import cf_xarray  # noqa
from cf_xarray.helpers import vertices_to_bounds
from cf_xarray.utils import parse_cf_standard_name_table

from ..datasets import (
    airds,
    ambig,
    anc,
    basin,
    ds_no_attrs,
    ds_with_tuple,
    dsg,
    flag_excl,
    flag_indep,
    flag_mix,
    forecast,
    mollwds,
    multiple,
    pomds,
    popds,
    romsds,
    rotds,
    sgrid_delft,
    sgrid_delft3,
    sgrid_roms,
    vert,
)
from . import (
    raise_if_dask_computes,
    requires_cftime,
    requires_pint,
    requires_regex,
    requires_rich,
    requires_scipy,
)

mpl.use("Agg")

ds = airds
datasets = [airds, airds.chunk({"lat": 5})]
dataarrays = [airds.air, airds.air.chunk({"lat": 5})]
objects = datasets + dataarrays


def assert_dicts_identical(dict1, dict2):
    assert dict1.keys() == dict2.keys()
    for k in dict1:
        assert_identical(dict1[k], dict2[k])


def test_repr() -> None:

    assert "air_temperature: [(1, 2, 3)]" in ds_with_tuple.cf.__repr__()

    # Dataset.
    # Stars: axes, coords, and std names
    actual = airds.cf.__repr__()
    expected = """\
    Coordinates:
                 CF Axes: * X: ['lon']
                          * Y: ['lat']
                          * T: ['time']
                            Z: n/a

          CF Coordinates: * longitude: ['lon']
                          * latitude: ['lat']
                          * time: ['time']
                            vertical: n/a

           Cell Measures:   area: ['cell_area']
                            volume: n/a

          Standard Names: * latitude: ['lat']
                          * longitude: ['lon']
                          * time: ['time']

                  Bounds:   n/a

           Grid Mappings:   n/a

    Data Variables:
           Cell Measures:   area, volume: n/a

          Standard Names:   air_temperature: ['air']

                  Bounds:   n/a

           Grid Mappings:   n/a"""

    assert actual == dedent(expected)

    # DataArray (Coordinates section same as Dataset)
    assert airds.cf.__repr__().startswith(airds["air"].cf.__repr__())
    actual = airds["air"].cf.__repr__()
    expected = """\
    Coordinates:
                 CF Axes: * X: ['lon']
                          * Y: ['lat']
                          * T: ['time']
                            Z: n/a

          CF Coordinates: * longitude: ['lon']
                          * latitude: ['lat']
                          * time: ['time']
                            vertical: n/a

           Cell Measures:   area: ['cell_area']
                            volume: n/a

          Standard Names: * latitude: ['lat']
                          * longitude: ['lon']
                          * time: ['time']

                  Bounds:   n/a

           Grid Mappings:   n/a"""
    assert actual == dedent(expected)

    # Empty Standard Names
    actual = popds.cf.__repr__()
    expected = """\
    Coordinates:
                 CF Axes: * X: ['nlon']
                          * Y: ['nlat']
                            Z, T: n/a

          CF Coordinates:   longitude: ['TLONG', 'ULONG']
                            latitude: ['TLAT', 'ULAT']
                            vertical, time: n/a

           Cell Measures:   area, volume: n/a

          Standard Names:   n/a

                  Bounds:   n/a

           Grid Mappings:   n/a

    Data Variables:
           Cell Measures:   area, volume: n/a

          Standard Names:   sea_water_potential_temperature: ['TEMP']
                            sea_water_x_velocity: ['UVEL']

                  Bounds:   n/a

           Grid Mappings:   n/a"""
    assert actual == dedent(expected)

    # Flag DataArray
<<<<<<< HEAD
    assert "CF Flag variable" in repr(flag_excl.cf)
    assert "CF Flag variable" in repr(flag_indep.cf)
    assert "CF Flag variable" in repr(flag_mix.cf)
=======
    assert "Flag Variable" in repr(basin.cf)
>>>>>>> ce9cd5a3

    # "Temp" dataset
    actual = airds["air"]._to_temp_dataset().cf.__repr__()
    expected = """\
    Coordinates:
                 CF Axes: * X: ['lon']
                          * Y: ['lat']
                          * T: ['time']
                            Z: n/a

          CF Coordinates: * longitude: ['lon']
                          * latitude: ['lat']
                          * time: ['time']
                            vertical: n/a

           Cell Measures:   area: ['cell_area']
                            volume: n/a

          Standard Names: * latitude: ['lat']
                          * longitude: ['lon']
                          * time: ['time']

                  Bounds:   n/a

           Grid Mappings:   n/a

    Data Variables:
           Cell Measures:   area, volume: n/a

          Standard Names:   air_temperature: [<this-array>]

                  Bounds:   n/a

           Grid Mappings:   n/a"""
    assert actual == dedent(expected)

    # CF roles
    actual = dsg.cf.__repr__()
    expected = """\
    Discrete Sampling Geometry:
                CF Roles: * profile_id: ['profile']
                          * trajectory_id: ['trajectory']

    Coordinates:
                 CF Axes:   X, Y, Z, T: n/a

          CF Coordinates:   longitude, latitude, vertical, time: n/a

           Cell Measures:   area, volume: n/a

          Standard Names:   n/a

                  Bounds:   n/a

           Grid Mappings:   n/a

    Data Variables:
           Cell Measures:   area, volume: n/a

          Standard Names:   n/a

                  Bounds:   n/a

           Grid Mappings:   n/a"""
    assert actual == dedent(expected)


def test_axes() -> None:
    expected = dict(T=["time"], X=["lon"], Y=["lat"])
    actual = airds.cf.axes
    assert actual == expected

    expected = dict(X=["nlon"], Y=["nlat"])
    actual = popds.cf.axes
    assert actual == expected


def test_coordinates() -> None:
    expected = dict(latitude=["lat"], longitude=["lon"], time=["time"])
    actual = airds.cf.coordinates
    assert actual == expected

    expected = dict(latitude=["TLAT", "ULAT"], longitude=["TLONG", "ULONG"])
    actual = popds.cf.coordinates
    assert actual == expected


@requires_pint
def test_coordinates_quantified() -> None:
    # note: import order is important
    from .. import units  # noqa

    pytest.importorskip("pint_xarray")

    quantified = popds.pint.quantify()
    assert_identical(
        quantified.cf[["latitude"]].pint.dequantify(), popds.cf[["latitude"]]
    )


def test_cell_measures() -> None:
    ds = airds.copy(deep=False)
    ds["foo"] = xr.DataArray(ds["cell_area"], attrs=dict(standard_name="foo_std_name"))
    ds["air"].attrs["cell_measures"] += " foo_measure: foo"
    assert ("foo_std_name" in ds.cf["air_temperature"].cf) and ("foo_measure" in ds.cf)

    ds["air"].attrs["cell_measures"] += " volume: foo"
    ds["foo"].attrs["cell_measures"] = ds["air"].attrs["cell_measures"]
    expected = dict(area=["cell_area"], foo_measure=["foo"], volume=["foo"])
    actual_air = ds.cf["air"].cf.cell_measures
    actual_foo = ds.cf["foo_measure"].cf.cell_measures
    assert actual_air == actual_foo == expected

    actual = ds.cf.cell_measures
    assert actual == expected

    # Additional cell measure in repr
    actual = ds.cf.__repr__()
    expected_repr = """\
    Data Variables:
           Cell Measures:   foo_measure: ['foo']
                            volume: ['foo']
                            area: n/a

          Standard Names:   air_temperature: ['air']
                            foo_std_name: ['foo']

                  Bounds:   n/a

           Grid Mappings:   n/a"""
    assert actual.endswith(dedent(expected_repr))


def test_standard_names() -> None:
    expected = dict(
        air_temperature=["air"], latitude=["lat"], longitude=["lon"], time=["time"]
    )
    actual = airds.cf.standard_names
    assert actual == expected

    dsnew = xr.Dataset()
    dsnew["a"] = ("a", np.arange(10), {"standard_name": "a"})
    dsnew["b"] = ("a", np.arange(10), {"standard_name": "a"})
    assert dsnew.cf.standard_names == dict(a=["a", "b"])


def test_drop_bounds() -> None:
    assert ambig.cf["latitude"].name == "lat"
    assert ambig.cf["longitude"].name == "lon"
    assert ambig.cf.bounds["latitude"] == ["vertices_latitude"]
    assert ambig.cf.bounds["longitude"] == ["vertices_longitude"]


def test_accessor_getattr_and_describe() -> None:
    ds_verta = vert.set_coords(
        (
            "ps",
            "areacella",
        )
    )
    ds_vertb = xr.decode_cf(vert, decode_coords="all")  # type: ignore

    assert ds_verta.cf.cell_measures == ds_vertb.cf.cell_measures
    assert ds_verta.o3.cf.cell_measures == ds_vertb.o3.cf.cell_measures
    assert ds_verta.cf.formula_terms == ds_vertb.cf.formula_terms
    assert ds_verta.o3.cf.formula_terms == ds_vertb.o3.cf.formula_terms
    assert ds_verta.cf.bounds == ds_vertb.cf.bounds
    assert ds_verta.cf.grid_mapping_names == ds_vertb.cf.grid_mapping_names
    assert str(ds_verta.cf) == str(ds_vertb.cf)


def test_accessor_getattr_coordinate_Nonetype() -> None:
    ds_vert = vert
    ds_vert["o3"].encoding["coordinates"] = None
    assert ds_vert.o3.cf["latitude"].name == "lat"
    ds_vert["lat"].encoding["coordinates"] = None
    assert ds_vert.cf["latitude"].name == "lat"


def test_getitem_standard_name() -> None:
    actual = airds.cf["air_temperature"]
    expected = airds["air"]
    assert_identical(actual, expected)

    actual = airds.lat.cf["latitude"]
    expected = airds["lat"]
    assert_identical(actual, expected)

    ds = airds.copy(deep=False)
    ds["air2"] = ds.air
    with pytest.raises(KeyError):
        ds.cf["air_temperature"]
    actual = ds.cf[["air_temperature"]]
    expected_ds = ds[["air", "air2"]]
    assert_identical(actual, expected_ds)

    with pytest.raises(KeyError):
        ds.air.cf["air_temperature"]


def test_getitem_ancillary_variables() -> None:
    expected = anc.set_coords(["q_error_limit", "q_detection_limit"])["q"]
    assert_identical(anc.cf["q"], expected)
    assert_identical(anc.cf["specific_humidity"], expected)

    with pytest.warns(UserWarning):
        anc[["q"]].cf["q"]

    with warnings.catch_warnings():
        warnings.simplefilter("error")
        with cf_xarray.set_options(warn_on_missing_variables=False):
            anc[["q"]].cf["q"]

    for k in ["ULONG", "ULAT"]:
        assert k not in popds.cf["TEMP"].coords

    for k in ["TLONG", "TLAT"]:
        assert k not in popds.cf["UVEL"].coords


def test_rename_like() -> None:
    # it'll match for axis: X (lon, nlon) and coordinate="longitude" (lon, TLONG)
    # so delete the axis attributes
    original = popds
    newair = airds.copy(deep=False)
    del newair.lon.attrs["axis"]
    del newair.lat.attrs["axis"]

    renamed = popds.cf["TEMP"].cf.rename_like(newair)
    assert original.TEMP.attrs["coordinates"] == "TLONG TLAT"
    for k in ["TLONG", "TLAT"]:
        assert k in original.coords
        assert k not in renamed.coords

    assert "lon" in renamed.coords
    assert "lat" in renamed.coords
    assert renamed.attrs["coordinates"] == "lon lat"

    # standard name matching
    newroms = romsds.expand_dims(latitude=[1], longitude=[1]).cf.guess_coord_axis()
    renamed = popds.cf["UVEL"].cf.rename_like(newroms)
    assert renamed.attrs["coordinates"] == "longitude latitude"
    assert "longitude" in renamed.coords
    assert "latitude" in renamed.coords
    assert "ULON" not in renamed.coords
    assert "ULAT" not in renamed.coords

    # should change "temp" to "TEMP"
    renamed = romsds.cf.rename_like(popds)
    assert "temp" not in renamed
    assert "TEMP" in renamed

    # skip conflicting variables
    da = popds.cf["TEMP"]
    with pytest.warns(UserWarning, match="Conflicting variables skipped:.*"):
        expected = {"longitude": ["TLONG"], "latitude": ["TLAT"]}
        actual = da.cf.rename_like(airds).cf.coordinates
        assert expected == actual
    expected = {"longitude": ["lon"], "latitude": ["lat"]}
    actual = da.cf.rename_like(airds, skip="axes").cf.coordinates
    assert expected == actual

    # rename bounds
    original = airds.cf[["air"]].cf.add_bounds("lon")
    other = popds.cf[["TEMP"]].cf.add_bounds("nlon")
    renamed = original.cf.rename_like(other, skip="coordinates")
    assert renamed.cf.bounds["nlon"] == ["nlon_bounds"]

    # rename cell measures
    other = airds.cf["air"].cf.rename(area="CELL_AREA")
    other.attrs["cell_measures"] = other.attrs["cell_measures"].replace(
        "cell_area", "CELL_AREA"
    )
    renamed = airds.cf["air"].cf.rename_like(other)
    assert renamed.cf.cell_measures["area"] == ["CELL_AREA"]

    renamed = ds_with_tuple.cf.rename_like(airds)
    assert renamed.identical(airds)


@pytest.mark.parametrize("obj", objects)
@pytest.mark.parametrize(
    "attr, xrkwargs, cfkwargs",
    (
        ("resample", {"time": "M"}, {"T": "M"}),
        ("rolling", {"lat": 5}, {"Y": 5}),
        ("groupby", {"group": "time"}, {"group": "T"}),
        ("groupby", {"group": "time.month"}, {"group": "T.month"}),
        ("groupby_bins", {"group": "lat", "bins": 5}, {"group": "latitude", "bins": 5}),
        ("coarsen", {"lon": 2, "lat": 5}, {"X": 2, "Y": 5}),
    ),
)
def test_wrapped_classes(obj, attr, xrkwargs, cfkwargs):

    if attr in ("rolling", "coarsen"):
        # TODO: xarray bug, rolling and coarsen don't accept ellipsis
        args = ()
    else:
        args = (...,)

    with raise_if_dask_computes():
        expected = getattr(obj, attr)(**xrkwargs).mean(*args)
        actual = getattr(obj.cf, attr)(**cfkwargs).mean(*args)
    assert_identical(expected, actual)

    if attr in ("groupby", "groupby_bins"):
        # TODO: this should work for resample too?
        with raise_if_dask_computes():
            expected = getattr(obj, attr)(**xrkwargs).mean("lat")
            actual = getattr(obj.cf, attr)(**cfkwargs).mean("Y")
        assert_identical(expected, actual)


@pytest.mark.parametrize("obj", objects)
def test_groupby_reduce_multiple_dims(obj):
    actual = obj.cf.groupby("time.month").mean(["lat", "X"])
    expected = obj.groupby("time.month").mean(["lat", "lon"])
    assert_identical(actual, expected)


@pytest.mark.parametrize("obj", dataarrays)
def test_weighted(obj):
    with raise_if_dask_computes(max_computes=2):
        # weights are checked for nans
        expected = obj.weighted(obj["cell_area"]).sum("lat")
        actuals = [
            obj.cf.weighted("area").sum("Y"),
            obj.cf.weighted(obj["cell_area"]).sum("Y"),
            obj.cf.weighted(weights=obj["cell_area"]).sum("Y"),
        ]
    for actual in actuals:
        assert_identical(expected, actual)


@pytest.mark.parametrize("obj", objects)
def test_kwargs_methods(obj):
    with raise_if_dask_computes():
        expected = obj.isel(time=slice(2))
        actual = obj.cf.isel(T=slice(2))
    assert_identical(expected, actual)

    with raise_if_dask_computes():
        expected = obj.isel({"time": slice(2)})
        actual = obj.cf.isel({"T": slice(2)})
    assert_identical(expected, actual)


def test_pos_args_methods() -> None:
    expected = airds.transpose("lon", "time", "lat")
    actual = airds.cf.transpose("longitude", "T", "latitude")
    assert_identical(actual, expected)

    actual = airds.cf.transpose("longitude", ...)
    assert_identical(actual, expected)

    expected = multiple.transpose("y2", "y1", "x1", "x2")
    actual = multiple.cf.transpose("Y", "X")
    assert_identical(actual, expected)


def test_preserve_unused_keys() -> None:

    ds = airds.copy(deep=False)
    ds.time.attrs.clear()
    actual = ds.cf.sel(X=260, Y=40, time=airds.time[:2], method="nearest")
    expected = ds.sel(lon=260, lat=40, time=airds.time[:2], method="nearest")
    assert_identical(actual, expected)


def test_kwargs_expand_key_to_multiple_keys() -> None:

    actual = multiple.cf.isel(X=5, Y=3)
    expected = multiple.isel(x1=5, y1=3, x2=5, y2=3)
    assert_identical(actual, expected)

    actual = multiple.cf.mean("X")
    expected = multiple.mean(["x1", "x2"])
    assert_identical(actual, expected)

    # Commenting out lines that use Coarsen
    # actual = multiple.cf.coarsen(X=10, Y=5)
    # expected = multiple.coarsen(x1=10, y1=5, x2=10, y2=5)
    # assert_identical(actual.mean(), expected.mean())


@pytest.mark.parametrize(
    "obj, expected",
    [
        (
            ds,
            {"latitude", "longitude", "time", "X", "Y", "T", "air_temperature", "area"},
        ),
        (ds.air, {"latitude", "longitude", "time", "X", "Y", "T", "area"}),
        (ds_no_attrs.air, set()),
    ],
)
def test_keys(obj, expected):
    actual = obj.cf.keys()
    assert actual == expected


@pytest.mark.parametrize("obj", objects)
def test_args_methods(obj):
    with raise_if_dask_computes():
        expected = obj.sum("time")
        actual = obj.cf.sum("T")
    assert_identical(expected, actual)


def test_dataarray_getitem() -> None:

    air = airds.air.copy(deep=False)
    air.name = None

    assert_identical(air.cf["longitude"], air["lon"])
    with pytest.raises(KeyError):
        air.cf[["longitude"]]
    with pytest.raises(KeyError):
        air.cf[["longitude", "latitude"]]

    air["cell_area"].attrs["standard_name"] = "area_grid_cell"
    assert_identical(air.cf["area_grid_cell"], air.cell_area.reset_coords(drop=True))


def test_dataarray_plot() -> None:

    obj = airds.air.copy(deep=False)

    rv = obj.isel(time=1).transpose("lon", "lat").cf.plot()
    assert isinstance(rv, mpl.collections.QuadMesh)
    assert all(v > 180 for v in rv.axes.get_xlim())
    assert all(v < 200 for v in rv.axes.get_ylim())
    plt.close()

    rv = obj.isel(time=1).transpose("lon", "lat").cf.plot.contourf()
    assert isinstance(rv, mpl.contour.QuadContourSet)
    assert all(v > 180 for v in rv.axes.get_xlim())
    assert all(v < 200 for v in rv.axes.get_ylim())
    plt.close()

    rv = obj.cf.plot(x="X", y="Y", col="T")
    assert isinstance(rv, xr.plot.FacetGrid)
    plt.close()

    rv = obj.cf.plot.contourf(x="X", y="Y", col="T")
    assert isinstance(rv, xr.plot.FacetGrid)
    plt.close()

    rv = obj.isel(lat=[0, 1], lon=1).cf.plot.line(x="T", hue="Y")
    assert all(isinstance(line, mpl.lines.Line2D) for line in rv)
    plt.close()

    # set y automatically
    rv = obj.isel(time=0, lon=1).cf.plot.line()
    np.testing.assert_equal(rv[0].get_ydata(), obj.lat.data)
    plt.close()

    # don't set y automatically
    rv = obj.isel(time=0, lon=1).cf.plot.line(x="lat")
    np.testing.assert_equal(rv[0].get_xdata(), obj.lat.data)
    plt.close()

    rv = obj.isel(time=0, lon=1).cf.plot(x="lat")
    np.testing.assert_equal(rv[0].get_xdata(), obj.lat.data)
    plt.close()

    # various line plots and automatic guessing
    rv = obj.cf.isel(T=1, Y=[0, 1, 2]).cf.plot.line()
    np.testing.assert_equal(rv[0].get_xdata(), obj.lon.data)
    plt.close()

    obj.lon.attrs["positive"] = "down"
    rv = obj.cf.isel(T=1, Y=[0, 1, 2]).cf.plot(hue="Y")
    np.testing.assert_equal(rv[0].get_xdata(), obj.lon.data)
    xlim = rv[0].axes.get_xlim()
    assert xlim[0] > xlim[1]
    plt.close()
    del obj.lon.attrs["positive"]

    rv = obj.cf.isel(T=1, Y=[0, 1, 2]).cf.plot.line()
    np.testing.assert_equal(rv[0].get_xdata(), obj.lon.data)
    plt.close()

    obj.time.attrs.clear()
    rv = obj.cf.plot(x="X", y="Y", col="time")
    assert isinstance(rv, xr.plot.FacetGrid)
    plt.close()


@pytest.mark.parametrize("obj", datasets)
def test_dataset_plot(obj):
    pass


@pytest.mark.parametrize("obj", objects)
@pytest.mark.parametrize(
    "key, expected_key",
    (
        ("X", "lon"),
        ("Y", "lat"),
        ("T", "time"),
        ("longitude", "lon"),
        ("latitude", "lat"),
        ("time", "time"),
        ("area", "cell_area"),
    ),
)
def test_getitem(obj, key, expected_key):
    assert key in obj.cf

    actual = obj.cf[key]
    expected = obj[expected_key].reset_coords(drop=True)
    assert_identical(actual, expected)


@pytest.mark.parametrize("obj", objects)
def test_getitem_errors(obj):
    with pytest.raises(KeyError):
        obj.cf["XX"]
    obj2 = obj.copy(deep=False)
    obj2.lon.attrs = {}
    with pytest.raises(KeyError):
        obj2.cf["X"]


def test_bad_cell_measures_attribute() -> None:
    air2 = airds.copy(deep=False)
    air2.air.attrs["cell_measures"] = "--OPT"
    with pytest.warns(UserWarning):
        air2.cf["air"]
    with pytest.warns(UserWarning):
        assert_identical(air2.air.drop_vars("cell_area"), air2.cf["air"])
    with pytest.warns(UserWarning):
        assert air2.cf.cell_measures == {}
    with pytest.warns(UserWarning):
        assert air2.air.cf.cell_measures == {}
    with pytest.raises(ValueError):
        air2.cf.get_associated_variable_names("air", error=True)
    with pytest.warns(UserWarning):
        air2.cf.get_associated_variable_names("air", error=False)

    #  GH216
    repr(air2.cf)

    # GH340
    air2.cf.axes
    air2.cf.coordinates
    with pytest.warns(UserWarning):
        air2.cf.cell_measures


def test_getitem_clash_standard_name() -> None:
    ds = xr.Dataset()
    ds.coords["area"] = xr.DataArray(np.ones(10), attrs={"standard_name": "cell_area"})
    assert_identical(ds.cf["cell_area"], ds["area"].reset_coords(drop=True))

    ds = xr.Dataset()
    ds["time"] = (
        "time",
        np.arange(10),
        {"standard_name": "time", "bounds": "time_bounds"},
    )
    ds["time_bounds"] = (
        ("time", "bounds"),
        np.ones((10, 2)),
        {"standard_name": "time"},
    )

    ds["lat"] = (
        "lat",
        np.arange(10),
        {"units": "degrees_north", "bounds": "lat_bounds"},
    )
    ds["lat_bounds"] = (
        ("lat", "bounds"),
        np.ones((10, 2)),
        {"units": "degrees_north"},
    )
    assert_identical(ds["lat"], ds.cf["latitude"])


def test_getitem_uses_coordinates() -> None:
    # POP-like dataset
    ds = popds
    assert_identical(
        ds.cf[["longitude"]],
        ds.reset_coords()[["ULONG", "TLONG"]].set_coords(["ULONG", "TLONG"]),
    )
    assert_identical(
        ds.cf[["latitude"]],
        ds.reset_coords()[["ULAT", "TLAT"]].set_coords(["ULAT", "TLAT"]),
    )
    assert_identical(ds.UVEL.cf["longitude"], ds["ULONG"].reset_coords(drop=True))
    assert_identical(ds.TEMP.cf["latitude"], ds["TLAT"].reset_coords(drop=True))


def test_getitem_uses_dimension_names_when_coordinates_attr() -> None:
    # POP-like dataset
    ds = popds
    assert_identical(ds.cf["X"], ds["nlon"])
    assert_identical(ds.cf["Y"], ds["nlat"])
    assert_identical(ds.UVEL.cf["X"], ds["nlon"])
    assert_identical(ds.TEMP.cf["Y"], ds["nlat"])


def test_plot_xincrease_yincrease() -> None:
    ds = xr.tutorial.open_dataset("air_temperature").isel(time=slice(4), lon=slice(50))
    ds.lon.attrs["positive"] = "down"
    ds.lat.attrs["positive"] = "down"

    _, ax = plt.subplots(1, 1)
    ds.air.isel(time=1).cf.plot(ax=ax, x="X", y="Y")

    for lim in [ax.get_xlim(), ax.get_ylim()]:
        assert lim[0] > lim[1]


@pytest.mark.parametrize("dims", ["time2", "lat", "time", ["lat", "lon"]])
def test_add_bounds(dims):
    ds = airds
    original = ds.copy(deep=True)

    expected = {}
    expected["lat"] = xr.concat(
        [
            ds.lat.copy(data=np.arange(76.25, 16.0, -2.5)),
            ds.lat.copy(data=np.arange(73.75, 13.6, -2.5)),
        ],
        dim="bounds",
    )
    expected["lon"] = xr.concat(
        [
            ds.lon.copy(data=np.arange(198.75, 325 - 1.25, 2.5)),
            ds.lon.copy(data=np.arange(201.25, 325 + 1.25, 2.5)),
        ],
        dim="bounds",
    )
    t0 = pd.Timestamp("2013-01-01")
    t1 = pd.Timestamp("2013-01-01 18:00")
    dt = "6h"
    dtb2 = pd.Timedelta("3h")
    expected["time"] = xr.concat(
        [
            ds.time.copy(data=pd.date_range(start=t0 - dtb2, end=t1 - dtb2, freq=dt)),
            ds.time.copy(data=pd.date_range(start=t0 + dtb2, end=t1 + dtb2, freq=dt)),
        ],
        dim="bounds",
    )
    expected["time2"] = expected["time"]
    expected["lat"].attrs.clear()
    expected["lon"].attrs.clear()
    expected["time"].attrs.clear()

    added = ds.copy(deep=False)
    added.coords["time2"] = ds.time
    added = added.cf.add_bounds(dims)
    if isinstance(dims, str):
        dims = (dims,)

    for dim in dims:
        name = f"{dim}_bounds"
        assert name in added.coords
        assert added[dim].attrs["bounds"] == name
        assert_allclose(
            added[name].reset_coords(drop=True), expected[dim].transpose(..., "bounds")
        )

    _check_unchanged(original, ds)


def test_add_bounds_multiple() -> None:
    # Test multiple dimensions
    assert not {"x1_bounds", "x2_bounds"} <= set(multiple.variables)
    assert {"x1_bounds", "x2_bounds"} <= set(multiple.cf.add_bounds("X").variables)


def test_add_bounds_nd_variable() -> None:
    ds = xr.Dataset(
        {"z": (("x", "y"), np.arange(12).reshape(4, 3))},
        coords={"x": np.arange(4), "y": np.arange(3)},
    )

    # 2D
    expected = (
        vertices_to_bounds(
            np.arange(0, 13, 3).reshape(5, 1) + np.arange(-2, 2).reshape(1, 4)  # type: ignore
        )
        .rename("z_bounds")
        .assign_coords(**ds.coords)
    )
    actual = ds.cf.add_bounds("z").z_bounds.reset_coords(drop=True)
    xr.testing.assert_identical(actual, expected)

    # 2D rotated ds
    lon_bounds = (
        rotds.drop_vars(["lon_bounds"])
        .assign(x=rotds.cf["X"], y=rotds.cf["Y"])
        .cf.add_bounds(["lon"])
        .lon_bounds
    )
    # upper left of cell must be the EXACT same as the lower left of the cell above
    assert lon_bounds[0, 1, 1] == lon_bounds[0, 2, 0]
    # upper right of cell must be the EXACT same as the lower right of the cell above
    assert lon_bounds[0, 1, 2] == lon_bounds[0, 2, 3]

    # 1D
    expected = (
        xr.concat([ds.z - 1.5, ds.z + 1.5], dim="bounds")
        .rename("z_bounds")
        .transpose("bounds", "y", "x")
    )

    actual = ds.cf.add_bounds("z", dim="x").z_bounds.reset_coords(drop=True)
    xr.testing.assert_identical(expected.transpose(..., "bounds"), actual)

    # Requesting bounds on a non-variable dimension
    with pytest.raises(ValueError, match="are dimensions with no index."):
        ds.drop_vars("x").cf.add_bounds("x")

    with pytest.raises(ValueError, match="The `bounds` dimension already exists"):
        ds.cf.add_bounds("z").cf.add_bounds("x")


def test_bounds() -> None:
    ds = airds.copy(deep=False).cf.add_bounds("lat")

    actual = ds.cf.bounds
    expected = {"Y": ["lat_bounds"], "lat": ["lat_bounds"], "latitude": ["lat_bounds"]}
    assert ds.cf.bounds == expected

    actual = ds.cf[["lat"]]
    expected = ds[["lat", "lat_bounds"]]
    assert_identical(actual, expected)

    actual = ds.cf[["air"]]
    assert "lat_bounds" in actual.coords

    # can't associate bounds variable when providing scalar keys
    # i.e. when DataArrays are returned
    actual = ds.cf["lat"]
    expected = ds["lat"]
    assert_identical(actual, expected)

    actual = ds.cf.get_bounds("lat")
    expected = ds["lat_bounds"]
    assert_identical(actual, expected)

    # Do not attempt to get bounds when extracting a DataArray
    # raise a warning when extracting a Dataset and bounds do not exists
    ds["time"].attrs["bounds"] = "foo"
    with warnings.catch_warnings():
        warnings.simplefilter("error")
        ds.cf["air"]

    with pytest.warns(UserWarning, match="{'foo'} not found in object"):
        ds.cf[["air"]]

    # Dataset has bounds
    expected_repr = """\
              Bounds:   Y: ['lat_bounds']
                        lat: ['lat_bounds']
                        latitude: ['lat_bounds']"""
    assert expected_repr in ds.cf.__repr__()

    # DataArray does not have bounds
    expected_repr = airds.cf["air"].cf.__repr__()
    actual = ds.cf["air"].cf.__repr__()
    assert actual == expected_repr


def test_bounds_to_vertices() -> None:
    # All available
    ds = airds
    original = ds.copy(deep=True)
    dsb = ds.cf.add_bounds(["lon", "lat"])
    dsv = dsb.cf.bounds_to_vertices()
    assert "lon_vertices" in dsv
    assert "lat_vertices" in dsv

    # Giving key
    dsv = dsb.cf.bounds_to_vertices("longitude")
    assert "lon_vertices" in dsv
    assert "lat_vertices" not in dsv

    dsv = dsb.cf.bounds_to_vertices(["longitude", "latitude"])
    assert "lon_vertices" in dsv
    assert "lat_vertices" in dsv

    # Error
    with pytest.raises(ValueError):
        dsv = dsb.cf.bounds_to_vertices("T")

    # Words on datetime arrays to
    dsb = dsb.cf.add_bounds("time")
    dsv = dsb.cf.bounds_to_vertices()
    assert "time_bounds" in dsv

    _check_unchanged(original, ds)


def test_get_bounds_dim_name() -> None:
    ds = airds.cf.add_bounds("lat")
    assert ds.cf.get_bounds_dim_name("latitude") == "bounds"
    assert ds.cf.get_bounds_dim_name("lat") == "bounds"

    assert mollwds.cf.get_bounds_dim_name("longitude") == "bounds"
    assert mollwds.cf.get_bounds_dim_name("lon") == "bounds"


def test_grid_mappings():
    ds = rotds.copy(deep=False)

    actual = ds.cf.grid_mapping_names
    expected = {"rotated_latitude_longitude": ["rotated_pole"]}
    assert actual == expected

    expected = ds.rotated_pole
    actual = ds.cf["rotated_latitude_longitude"]
    assert_identical(actual, expected)

    expected = ds.rotated_pole
    actual = ds.cf["grid_mapping"]
    assert_identical(actual, expected)

    # Propagation
    actual = ds.cf[["temp"]]
    assert "rotated_pole" in actual.coords

    actual = ds.cf["temp"]
    assert "rotated_pole" in actual.coords

    actual = ds.cf["temp"].cf["grid_mapping"]
    assert_identical(actual, expected)

    actual = ds.cf["temp"].coords["rotated_pole"].drop_vars("rotated_pole")
    assert_identical(actual, expected)

    actual = ds.cf["temp"].cf["rotated_latitude_longitude"]
    assert_identical(actual, expected)

    # Test repr
    expected = """\
           Grid Mappings:   rotated_latitude_longitude: ['rotated_pole']"""
    assert dedent(expected) in ds.cf.__repr__()
    # assert dedent(expected) in ds.cf["temp"].cf.__repr__()

    # grid_mapping_name
    assert ds.cf["temp"].cf.grid_mapping_name == "rotated_latitude_longitude"

    # what if there are really 2 grid mappins?
    ds["temp2"] = ds.temp
    ds["temp2"].attrs["grid_mapping"] = "rotated_pole2"
    ds["rotated_pole2"] = ds.rotated_pole
    expected = """\
           Grid Mappings:   rotated_latitude_longitude: ['rotated_pole', 'rotated_pole2']"""
    assert dedent(expected) in ds.cf.__repr__()

    with pytest.raises(KeyError):
        ds.cf["grid_mapping"]

    assert "rotated_latitude_longitude" in ds.cf.keys()

    with pytest.raises(KeyError):
        ds.cf["grid_mapping"]
    actual = ds.cf[["grid_mapping"]]
    expected = ds[["rotated_pole", "rotated_pole2"]].reset_coords()
    assert_identical(expected, actual)

    expected = ds.rotated_pole
    actual = ds.cf["temp"].cf["grid_mapping"]
    assert_identical(actual, expected)
    expected = ds.rotated_pole2
    actual = ds.cf["temp2"].cf["grid_mapping"]
    assert_identical(actual, expected)

    # test _get_all with grid_mapping_var mapper
    ds = ds.cf.set_coords("grid_mapping")
    assert "rotated_pole" in ds.coords


def test_bad_grid_mapping_attribute():
    ds = rotds.copy(deep=False)
    ds.temp.attrs["grid_mapping"] = "foo"
    # warning when extracting a Datarray and grid_mapping does not exist
    with pytest.warns(UserWarning):
        ds.cf["temp"]
    # warning when extracting a Dataset and grid_mapping does not exist
    with pytest.warns(UserWarning):
        ds.cf[["temp"]]
    # this should probably also raise a warning (like cell_measures)
    # with pytest.warns(UserWarning):
    #    assert ds.cf.grid_mappings == {}
    with pytest.warns(UserWarning):
        ds.cf.get_associated_variable_names("temp", error=False)


def test_docstring() -> None:
    assert "One of ('X'" in airds.cf.groupby.__doc__
    assert "Time variable accessor e.g. 'T.month'" in airds.cf.groupby.__doc__
    assert "One or more of ('X'" in airds.cf.mean.__doc__
    assert "present in .dims" in airds.cf.drop_dims.__doc__
    assert "present in .coords" in airds.cf.integrate.__doc__
    assert "present in .indexes" in airds.cf.resample.__doc__

    # Make sure docs are up to date
    get_all_doc: str = cf_xarray.accessor._get_all.__doc__  # type: ignore
    all_keys = (
        cf_xarray.accessor._AXIS_NAMES
        + cf_xarray.accessor._COORD_NAMES
        + cf_xarray.accessor._CELL_MEASURES
    )
    expected = f"One or more of {all_keys!r}, or arbitrary measures, or standard names"
    assert get_all_doc.split() == expected.split()
    for name in ["dims", "indexes", "coords"]:
        actual = getattr(cf_xarray.accessor, f"_get_{name}").__doc__
        expected = get_all_doc + f" present in .{name}"
        assert actual.split() == expected.split()


def _make_names(prefixes):
    suffixes = ["", "a", "_a", "0", "_0", "a_0a"]
    return [
        f"{prefix}{suffix}" for prefix, suffix in itertools.product(prefixes, suffixes)
    ]


def _check_unchanged(old, new):
    # Check data array attributes or global dataset attributes
    def _check_attrs_equal(o, n):
        # Compare values and keys,
        # But not ids : allow for copied values (see #365)
        assert o.keys() == n.keys()
        for k, v in o.items():
            if isinstance(v, np.ndarray):
                assert np.all(v == n[k])
            else:
                assert v == n[k]

    assert type(old) == type(new)
    _check_attrs_equal(old.attrs, new.attrs)

    # Check coordinate attributes and data variable attributes
    dicts = [(old.coords, new.coords)]
    if isinstance(old, xr.Dataset):
        dicts.append((old.data_vars, new.data_vars))
    for old_dict, new_dict in dicts:
        assert old_dict.keys() == new_dict.keys()  # set comparison
        for key, old_obj in old_dict.items():
            new_obj = new_dict[key]
            _check_attrs_equal(old_obj.attrs, new_obj.attrs)


_TIME_NAMES = ["t"] + _make_names(
    [
        "time",
        "min",
        "hour",
        "day",
        "week",
        "month",
        "year",
    ]
)
_VERTICAL_NAMES = _make_names(
    [
        "z",
        "lv_1",
        "bottom_top",
        "sigma",
        "sigma_w",
        "hght",
        "height",
        "altitude",
        "depth",
        "isobaric",
        "pressure",
        "isotherm",
        "gdep",
        "nav_lev",
    ]
)
_X_NAMES = _make_names(["x", "nlon", "i", "ni"])
_Y_NAMES = _make_names(["y", "nlat", "j", "nj"])
_Z_NAMES = _VERTICAL_NAMES + ["olevel", "level", "zlevel"]
_LATITUDE_NAMES = _make_names(["lat", "latitude", "gphi", "nav_lat"])
_LONGITUDE_NAMES = _make_names(["lon", "longitude", "glam", "nav_lon"])


@pytest.mark.parametrize(
    "kind, names",
    [
        ["X", _X_NAMES],
        ["Y", _Y_NAMES],
        ["Z", _Z_NAMES],
        ["T", _TIME_NAMES],
        ["latitude", _LATITUDE_NAMES],
        ["longitude", _LONGITUDE_NAMES],
    ],
)
def test_guess_coord_axis(kind, names):
    from cf_xarray.accessor import ATTRS

    for varname in names:
        ds = xr.Dataset()
        ds[varname] = (varname, [1, 2, 3, 4, 5])
        dsnew = ds.cf.guess_coord_axis()
        assert dsnew[varname].attrs == ATTRS[kind]

        varname = varname.upper()
        ds[varname] = (varname, [1, 2, 3, 4, 5])
        dsnew = ds.cf.guess_coord_axis()
        assert dsnew[varname].attrs == ATTRS[kind]


def test_guess_coord_axis_datetime() -> None:
    ds = xr.Dataset()
    ds["time"] = ("time", pd.date_range("2001-01-01", "2001-04-01"))
    dsnew = ds.cf.guess_coord_axis()
    assert dsnew.time.attrs == {"standard_name": "time", "axis": "T"}


def test_attributes() -> None:
    actual = airds.cf.sizes
    expected = {"X": 50, "Y": 25, "T": 4, "longitude": 50, "latitude": 25, "time": 4}
    assert actual == expected

    assert popds.cf.sizes == {"X": 30, "Y": 20}

    with pytest.raises(AttributeError):
        multiple.cf.sizes

    assert airds.cf.chunks == {}

    expected_chunks = {
        "X": (50,),
        "Y": (5, 5, 5, 5, 5),
        "T": (4,),
        "longitude": (50,),
        "latitude": (5, 5, 5, 5, 5),
        "time": (4,),
    }
    assert airds.chunk({"lat": 5}).cf.chunks == expected_chunks
    assert airds.chunk({"lat": 5}).cf.chunksizes == expected_chunks

    with pytest.raises(AttributeError):
        airds.da.cf.chunks

    airds2 = airds.copy(deep=False)
    airds2.lon.attrs = {}
    actual = airds2.cf.sizes
    expected_sizes = {"lon": 50, "Y": 25, "T": 4, "latitude": 25, "time": 4}
    assert actual == expected_sizes

    actual = popds.cf.data_vars
    expected_data_vars = {
        "sea_water_x_velocity": popds.cf["UVEL"],
        "sea_water_potential_temperature": popds.cf["TEMP"],
    }
    assert_dicts_identical(actual, expected_data_vars)

    actual = multiple.cf.data_vars
    assert_dicts_identical(actual, dict(multiple.data_vars))

    # check that data_vars contains ancillary variables
    assert_identical(anc.cf.data_vars["specific_humidity"], anc.cf["specific_humidity"])

    # clash between var name and "special" CF name
    # Regression test for #126
    data = np.random.rand(4, 3)
    times = pd.date_range("2000-01-01", periods=4)
    locs = [30, 60, 90]
    coords = [("time", times, {"axis": "T"}), ("space", locs)]
    foo = xr.DataArray(data, coords, dims=["time", "space"])
    ds1 = xr.Dataset({"T": foo})
    assert_identical(ds1.cf.data_vars["T"], ds1["T"])

    # multiple latitudes but only one latitude data_var
    ds = popds.copy(deep=False)
    for var in ["ULAT", "TLAT"]:
        ds[var].attrs["standard_name"] = "latitude"
    ds = ds.reset_coords("ULAT")
    assert_identical(ds.cf.data_vars["latitude"], ds.cf["ULAT"])


def test_missing_variable_in_coordinates() -> None:
    airds.air.attrs["coordinates"] = "lat lon time"
    with xr.set_options(keep_attrs=True):
        # keep bad coordinates attribute after mean
        assert_identical(airds.time, airds.air.cf.mean(["X", "Y"]).cf["time"])


def test_Z_vs_vertical_ROMS() -> None:
    from ..datasets import romsds

    assert_identical(romsds.s_rho.reset_coords(drop=True), romsds.temp.cf["Z"])
    assert_identical(
        romsds.z_rho_dummy.reset_coords(drop=True), romsds.temp.cf["vertical"]
    )

    romsds = romsds.copy(deep=False)

    romsds.temp.attrs.clear()
    # look in encoding
    assert_identical(romsds.s_rho.reset_coords(drop=True), romsds.temp.cf["Z"])
    with pytest.raises(KeyError):
        # z_rho is not in .encoding["coordinates"]
        # so this won't work
        romsds.temp.cf["vertical"]

    # use .coords if coordinates attribute is not available
    romsds.temp.encoding.clear()
    assert_identical(romsds.s_rho.reset_coords(drop=True), romsds.temp.cf["Z"])
    assert_identical(
        romsds.z_rho_dummy.reset_coords(drop=True), romsds.temp.cf["vertical"]
    )


def test_param_vcoord_ocean_s_coord() -> None:
    romsds.s_rho.attrs["standard_name"] = "ocean_s_coordinate_g2"
    Zo_rho = (romsds.hc * romsds.s_rho + romsds.Cs_r * romsds.h) / (
        romsds.hc + romsds.h
    )
    expected = romsds.zeta + (romsds.zeta + romsds.h) * Zo_rho
    romsds.cf.decode_vertical_coords(outnames={"s_rho": "z_rho"})
    assert_allclose(
        romsds.z_rho.reset_coords(drop=True), expected.reset_coords(drop=True)
    )

    romsds.s_rho.attrs["standard_name"] = "ocean_s_coordinate_g1"
    Zo_rho = romsds.hc * (romsds.s_rho - romsds.Cs_r) + romsds.Cs_r * romsds.h

    expected = Zo_rho + romsds.zeta * (1 + Zo_rho / romsds.h)
    romsds.cf.decode_vertical_coords(outnames={"s_rho": "z_rho"})
    assert_allclose(
        romsds.z_rho.reset_coords(drop=True), expected.reset_coords(drop=True)
    )

    romsds.cf.decode_vertical_coords(outnames={"s_rho": "ZZZ_rho"})
    assert "ZZZ_rho" in romsds.coords

    copy = romsds.copy(deep=False)
    del copy["zeta"]
    with pytest.raises(KeyError):
        copy.cf.decode_vertical_coords(outnames={"s_rho": "z_rho"})

    copy = romsds.copy(deep=False)
    copy.s_rho.attrs["formula_terms"] = "s: s_rho C: Cs_r depth: h depth_c: hc"
    with pytest.raises(KeyError):
        copy.cf.decode_vertical_coords(outnames={"s_rho": "z_rho"})


def test_param_vcoord_ocean_sigma_coordinate() -> None:
    expected = pomds.zeta + pomds.sigma * (pomds.depth + pomds.zeta)
    pomds.cf.decode_vertical_coords(outnames={"sigma": "z"})
    assert_allclose(pomds.z.reset_coords(drop=True), expected.reset_coords(drop=True))

    copy = pomds.copy(deep=False)
    del copy["zeta"]
    with pytest.raises(AssertionError):
        copy.cf.decode_vertical_coords()

    with pytest.raises(KeyError):
        copy.cf.decode_vertical_coords(outnames={})


def test_formula_terms() -> None:
    srhoterms = {
        "s": "s_rho",
        "C": "Cs_r",
        "eta": "zeta",
        "depth": "h",
        "depth_c": "hc",
    }
    assert romsds.cf.formula_terms == {"s_rho": srhoterms}
    assert romsds["temp"].cf.formula_terms == srhoterms
    assert romsds["s_rho"].cf.formula_terms == srhoterms

    s_rho = romsds["s_rho"].copy(deep=False)
    del s_rho.attrs["standard_name"]
    del s_rho.s_rho.attrs["standard_name"]  # TODO: xarray bug
    assert s_rho.cf.formula_terms == srhoterms

    with pytest.raises(KeyError):
        # x,y,t variable
        romsds["zeta"].cf.formula_terms


def test_standard_name_mapper() -> None:
    da = xr.DataArray(
        np.arange(6),
        dims="time",
        coords={
            "label": (
                "time",
                ["A", "B", "B", "A", "B", "C"],
                {"standard_name": "standard_label"},
            )
        },
    )

    actual = da.cf.groupby("standard_label").mean()
    expected = da.cf.groupby("label").mean()
    assert_identical(actual, expected)

    actual = da.cf.sortby("standard_label")
    expected = da.sortby("label")
    assert_identical(actual, expected)

    assert cf_xarray.accessor._get_with_standard_name(da, None) == []


@pytest.mark.parametrize("obj", objects)
@pytest.mark.parametrize("attr", ["drop_vars", "set_coords"])
def test_drop_vars_and_set_coords(obj, attr):

    # DataArray object has no attribute set_coords
    if not isinstance(obj, Dataset) and attr == "set_coords":
        return

    # Get attribute
    expected = getattr(obj, attr)
    actual = getattr(obj.cf, attr)

    # Axis
    assert_identical(expected("lon"), actual("X"))
    # Coordinate
    assert_identical(expected("lon"), actual("longitude"))
    # Cell measure
    assert_identical(expected("cell_area"), actual("area"))
    # Variables
    if isinstance(obj, Dataset) and "air" in obj.data_vars:
        assert_identical(expected("air"), actual("air_temperature"))
        assert_identical(expected(obj.variables), actual(obj.cf.keys()))


@pytest.mark.parametrize("obj", objects)
def test_drop_sel_and_reset_coords(obj):

    # Axis
    assert_identical(obj.drop_sel(lat=75), obj.cf.drop_sel(Y=75))
    # Coordinate
    assert_identical(obj.drop_sel(lat=75), obj.cf.drop_sel(latitude=75))

    # Cell measure
    assert_identical(obj.reset_coords("cell_area"), obj.cf.reset_coords("area"))
    # Variable
    if isinstance(obj, Dataset) and "air" in obj.data_vars:
        assert_identical(
            obj.reset_coords("air"), obj.cf.reset_coords("air_temperature")
        )


@pytest.mark.parametrize("ds", datasets)
def test_drop_dims(ds):

    # Add data_var and coord to test _get_dims
    ds["lon_var"] = ds["lon"]
    ds = ds.assign_coords(lon_coord=ds["lon"])

    # Axis and coordinate
    for cf_name in ["X", "longitude"]:
        assert_identical(ds.drop_dims("lon"), ds.cf.drop_dims(cf_name))


@pytest.mark.parametrize("obj", objects)
def test_rename(obj):

    cf_dict = {
        "air_temperature" if isinstance(obj, Dataset) else "longitude": "renamed"
    }
    xr_dict = {
        "air"
        if isinstance(obj, Dataset) and "air" in obj.data_vars
        else "lon": "renamed"
    }
    assert_identical(obj.rename(xr_dict), obj.cf.rename(cf_dict))
    assert_identical(obj.rename(**xr_dict), obj.cf.rename(**cf_dict))


def test_rename_tuple():
    obj = ds_with_tuple

    cf_dict = {"air_temperature": "renamed"}
    xr_dict = {(1, 2, 3): "renamed"}
    assert_identical(obj.rename(xr_dict), obj.cf.rename(cf_dict))


@pytest.mark.parametrize("ds", datasets)
def test_differentiate(ds):

    # Add data_var and coord to test _get_coords
    ds["lon_var"] = ds["lon"]
    ds = ds.assign_coords(lon_coord=ds["lon"])

    # Coordinate
    assert_identical(ds.differentiate("lon"), ds.cf.differentiate("lon"))

    # Multiple coords (test error raised by _single)
    with pytest.raises(KeyError, match=".*I expected only one."):
        assert_identical(ds.differentiate("lon"), ds.cf.differentiate("X"))


def test_new_standard_name_mappers() -> None:
    assert_identical(forecast.cf.mean("realization"), forecast.mean("M"))
    assert_identical(
        forecast.cf.mean(["realization", "forecast_period"]), forecast.mean(["M", "L"])
    )
    assert_identical(forecast.cf.chunk({"realization": 1}), forecast.chunk({"M": 1}))
    assert_identical(forecast.cf.isel({"realization": 1}), forecast.isel({"M": 1}))
    assert_identical(forecast.cf.isel(**{"realization": 1}), forecast.isel(**{"M": 1}))  # type: ignore
    assert_identical(
        forecast.cf.groupby("forecast_reference_time.month").mean(),
        forecast.groupby("S.month").mean(),
    )


def test_possible_x_y_plot() -> None:
    from ..accessor import _possible_x_y_plot

    # choose axes
    assert _possible_x_y_plot(airds.air.isel(time=1), "x") == "lon"
    assert _possible_x_y_plot(airds.air.isel(time=1), "y") == "lat"
    assert _possible_x_y_plot(airds.air.isel(lon=1), "y") == "lat"
    assert _possible_x_y_plot(airds.air.isel(lon=1), "x") == "time"

    # choose coordinates over axes
    assert _possible_x_y_plot(popds.UVEL, "x") == "ULONG"
    assert _possible_x_y_plot(popds.UVEL, "y") == "ULAT"
    assert _possible_x_y_plot(popds.TEMP, "x") == "TLONG"
    assert _possible_x_y_plot(popds.TEMP, "y") == "TLAT"

    assert _possible_x_y_plot(popds.UVEL.drop_vars("ULONG"), "x") == "nlon"

    # choose X over T, Y over Z
    def makeds(*dims):
        coords = {dim: (dim, np.arange(3), {"axis": dim}) for dim in dims}
        return xr.DataArray(np.zeros((3, 3)), dims=dims, coords=coords)

    yzds = makeds("Y", "Z")
    assert _possible_x_y_plot(yzds, "y") == "Z"
    assert _possible_x_y_plot(yzds, "x") is None

    xtds = makeds("X", "T")
    assert _possible_x_y_plot(xtds, "y") is None
    assert _possible_x_y_plot(xtds, "x") == "X"

    xtds.coords["lon"] = ("X", [1, 2, 3], {"standard_name": "longitude"})
    # skip lon (which is 1D on X) if user passes hue="X"
    # choose T instead which is a different dimension
    # (and so a more meaningful plot)
    assert _possible_x_y_plot(xtds, "x", skip="X") == "T"
    # now with hue="lon", skip "X"
    assert _possible_x_y_plot(xtds, "x", skip="lon") == "T"


def test_groupby_special_ops() -> None:
    cfgrouped = airds.cf.groupby_bins("latitude", np.arange(20, 50, 10))
    grouped = airds.groupby_bins("lat", np.arange(20, 50, 10))

    # __iter__
    for (label, group), (cflabel, cfgroup) in zip(grouped, cfgrouped):
        assert label == cflabel
        assert_identical(group, cfgroup)

    # arithmetic
    # TODO: Extremely buggy!
    # 1. cfgrouped - cfgrouped.mean() raises RecursionError
    # 2. use_flox=True doesn't preserve attributes for some reason
    with xr.set_options(keep_attrs=True):
        expected = grouped - grouped.mean()
        actual = grouped - cfgrouped.mean()
    assert_identical(expected, actual)


@pytest.mark.parametrize("obj", objects)
def test_stack(obj):
    expected = obj.stack(latlon=["lat", "lon"])
    actual = obj.cf.stack(latlon=["latitude", "longitude"])
    assert_identical(expected, actual)

    actual = obj.cf.stack({"latlon": ["latitude", "longitude"]})
    assert_identical(expected, actual)


da = xr.DataArray(
    np.arange(10)[::-1],  # like ocean temperature
    dims="z",
    coords={"z": ("z", np.arange(10))},
    name="test",
)


@pytest.mark.parametrize("obj", [da, da.to_dataset()])
def test_differentiate_positive_upward(obj):
    obj.z.attrs["positive"] = "down"
    expected = obj.differentiate("z", 2)
    actual = obj.cf.differentiate("z", 2)
    assert_identical(expected, actual)

    obj.z.attrs["positive"] = "up"
    expected = obj.differentiate("z", 2)
    actual = obj.cf.differentiate("z", 2, positive_upward=True)
    assert_identical(expected, actual)

    obj.z.attrs["positive"] = "down"
    expected = -1 * obj.differentiate("z", 2)
    actual = obj.cf.differentiate("z", 2, positive_upward=True)
    assert_identical(expected, actual)

    obj = obj.isel(z=slice(None, None, -1))
    expected = -1 * obj.differentiate("z", 2)
    actual = obj.cf.differentiate("z", 2, positive_upward=True)
    assert_identical(expected, actual)
    obj = obj.isel(z=slice(None, None, -1))

    with xr.set_options(keep_attrs=True):
        da["z"] = obj.z * -1
    expected = -1 * obj.differentiate("z", 2)
    actual = obj.cf.differentiate("z", 2, positive_upward=True)
    assert_identical(expected, actual)

    obj = obj.isel(z=slice(None, None, -1))
    expected = -1 * obj.differentiate("z", 2)
    actual = obj.cf.differentiate("z", 2, positive_upward=True)
    assert_identical(expected, actual)

    del obj.z.attrs["positive"]
    with pytest.raises(ValueError):
        obj.cf.differentiate("z", positive_upward=True)

    obj.z.attrs["positive"] = "zzz"
    with pytest.raises(ValueError):
        obj.cf.differentiate("z", positive_upward=True)


def test_cmip6_attrs() -> None:
    da = xr.DataArray(
        np.ones((10, 10)),
        dims=("nlon", "nlat"),
        coords={
            "nlon": (
                "nlon",
                np.arange(10),
                {"long_name": "cell index along first dimension"},
            ),
            "nlat": (
                "nlat",
                np.arange(10),
                {"long_name": "cell index along second dimension"},
            ),
        },
    )
    assert da.cf.axes["X"] == ["nlon"]
    assert da.cf.axes["Y"] == ["nlat"]


def test_custom_criteria() -> None:
    my_custom_criteria = {
        "ssh": {
            "standard_name": "sea_surface_elev*|sea_surface_height",
            "name": "sea_surface_elevation$",  # variable name
        },
        "salt": {
            "standard_name": "salinity",
            "name": "sal*",
        },
        "wind_speed": {
            "standard_name": "wind_speed$",
        },
    }
    my_custom_criteria2 = {"temp": {"name": "temperature"}}
    my_custom_criteria_list = [my_custom_criteria, my_custom_criteria2]
    my_custom_criteria_tuple = (my_custom_criteria, my_custom_criteria2)

    cf_xarray.set_options(custom_criteria=my_custom_criteria)

    # Match by name regex match
    ds = xr.Dataset()
    ds["salinity"] = ("dim", np.arange(10))
    assert_identical(ds.cf["salt"], ds["salinity"])

    # match by name of coords for DataArray (#378)
    da = xr.DataArray([0, 1], coords={"salinity": [2, 3]})
    assert_identical(da.cf["salt"], da["salinity"])

    # Match by standard_name regex match
    ds = xr.Dataset()
    ds["elev"] = ("dim", np.arange(10), {"standard_name": "sea_surface_elevBLAH"})
    assert_identical(ds.cf["ssh"], ds["elev"])

    # Match by standard_name exact match
    ds = xr.Dataset()
    ds["salinity"] = ("dim", np.arange(10), {"standard_name": "salinity"})
    assert_identical(ds.cf["salt"], ds["salinity"])

    # If not exact name, won't match
    ds = xr.Dataset()
    ds["sea_surface_elevation123"] = ("dim", np.arange(10))
    # Since this will not match, this should error
    with pytest.raises(KeyError):
        ds.cf["ssh"]

    # will select only one variable here since exact match
    ds = xr.Dataset()
    ds["winds"] = ("dim", np.arange(10), {"standard_name": "wind_speed"})
    ds["gusts"] = ("dim", np.arange(10), {"standard_name": "wind_speed_of_gust"})
    assert_identical(ds.cf["wind_speed"], ds["winds"])

    # Match by exact name
    ds = xr.Dataset()
    ds["sea_surface_elevation"] = ("dim", np.arange(10))
    ds["sea_surface_height"] = (
        "dim",
        np.arange(10),
        {"standard_name": "sea_surface_elevBLAH"},
    )
    # Since there are two variables, this should error
    with pytest.raises(KeyError):
        ds.cf["ssh"]
    # But the following should work instead given the two ssh variables
    assert_identical(
        ds.cf[["ssh"]], ds[["sea_surface_elevation", "sea_surface_height"]]
    )

    # test criteria list of dicts
    with cf_xarray.set_options(custom_criteria=my_custom_criteria_list):
        ds = xr.Dataset()
        ds["temperature"] = ("dim", np.arange(10))
        assert_identical(ds.cf["temp"], ds["temperature"])

    # test criteria tuple of dicts
    with cf_xarray.set_options(custom_criteria=my_custom_criteria_tuple):
        ds = xr.Dataset()
        ds["temperature"] = ("dim", np.arange(10))
        assert_identical(ds.cf["temp"], ds["temperature"])


@requires_regex
def test_regex_match():
    # test that having a global regex expression flag later in the expression will work if
    # regex is found
    vocab = {"temp": {"name": "tem|(?i)temp"}}
    ds = xr.Dataset()
    ds["Tempblah"] = [0, 1, 2]
    with cf_xarray.set_options(custom_criteria=vocab):
        assert_identical(ds.cf["temp"], ds["Tempblah"])


def test_cf_standard_name_table_version() -> None:

    url = (
        "https://raw.githubusercontent.com/cf-convention/cf-convention.github.io/"
        "master/Data/cf-standard-names/current/src/cf-standard-name-table.xml"
    )
    expected_info, _, _ = parse_cf_standard_name_table(urlopen(url))
    actual_info, _, _ = parse_cf_standard_name_table()
    assert expected_info == actual_info


def test_add_canonical_attributes_0_dim() -> None:
    """test if works for variables with 0 dimension"""
    xr.DataArray(
        0, attrs={"standard_name": "sea_water_potential_temperature"}
    ).cf.add_canonical_attributes()


@requires_cftime
@pytest.mark.parametrize("reshape", [False, True])
def test_datetime_like(reshape):
    """test for 0 or >= 2 time dimensions"""
    import cftime

    data = cftime.datetime(2022, 1, 12)
    if reshape:
        data = [[data]]
    da = xr.DataArray(
        data,
        attrs={"standard_name": "sea_water_age_since_surface_contact"},
    )
    new_attrs = da.cf.add_canonical_attributes().attrs
    assert "units" not in new_attrs and "description" in new_attrs


@pytest.mark.parametrize("override", [True, False])
@pytest.mark.parametrize("skip", ["units", None])
@pytest.mark.parametrize("verbose", [True, False])
def test_add_canonical_attributes(override, skip, verbose, capsys):

    ds = airds
    original = ds.copy(deep=True)
    cf_ds = ds.cf.add_canonical_attributes(
        override=override, skip=skip, verbose=verbose
    )

    # Catch print
    captured = capsys.readouterr()
    if not verbose:
        captured.out == ""

    # Attributes have been added
    for var in sum(ds.cf.standard_names.values(), []):
        assert set(ds[var].attrs) < set(cf_ds[var].attrs)

    # Time units did not change
    assert ds["time"].attrs.get("units") is cf_ds["time"].attrs.get("units") is None

    # Check override, skip, and verbose
    if not override or skip:
        assert cf_ds["lat"].attrs["units"] == "degrees_north"
        assert "* units" not in captured.out
    else:
        assert cf_ds["lat"].attrs["units"] == "degree_north"
        if verbose:
            assert "* units: degree_north" in captured.out

    # History
    assert (
        f"cf.add_canonical_attributes(override={override!r}, skip={skip!r}, verbose={verbose!r}, source=None)"
        in cf_ds.attrs["history"]
    )

    # DataArray (test only once)
    if override and skip and verbose:
        cf_da = ds["air"].cf.add_canonical_attributes(
            override=override, skip=skip, verbose=verbose
        )

        time_stamp_size = 24
        assert (
            cf_da.attrs["history"][time_stamp_size:]
            == cf_ds.attrs["history"][time_stamp_size:]
        )

        cf_da.attrs.pop("history")
        assert_identical(cf_da, cf_ds["air"])

    _check_unchanged(original, ds)


@pytest.mark.parametrize("op", ["ge", "gt", "eq", "ne", "le", "lt"])
def test_flag_rich_comp(op) -> None:
    actual = getattr(basin.cf, f"__{op}__")("atlantic_ocean")
    expected = getattr(basin, f"__{op}__")(1)
    assert_identical(actual, expected)


<<<<<<< HEAD
def test_flag_excl() -> None:
    for i in range(3):
        name = f"flag_{i + 1}"
        expected = (flag_excl == i + 1).rename(name)
        actual = flag_excl.cf.flags[name]
        assert_identical(actual, expected)


def test_flag_indep() -> None:
    expected = [
        [False, True, False, True, False, True, False, True],  # bit 1
        [False, False, True, True, False, False, True, True],  # bit 2
        [False, False, False, False, True, True, True, True],  # bit 3
    ]
    for i in range(3):
        name = f"flag_{2**i}"
        res = flag_indep.cf.flags[name]
        np.testing.assert_equal(res.to_numpy(), expected[i])


def test_flag_mix() -> None:
    expected = [
        [False, False, True, True, False, False, True, True],  # flag 1
        [False, False, False, False, True, True, True, True],  # flag 2
        [True, False, False, True, False, False, True, False],  # flag 3
        [False, True, False, False, True, False, False, False],  # flag 4
        [False, False, True, False, False, True, False, False],  # flag 5
    ]
    for i in range(5):
        name = f"flag_{i + 1}"
        res = flag_mix.cf.flags[name]
        np.testing.assert_equal(res.to_numpy(), expected[i])
=======
def test_flag_isin() -> None:
    actual = basin.cf.isin(["atlantic_ocean", "pacific_ocean"])
    expected = basin.isin([1, 2])
    assert_identical(actual, expected)


def test_flag_errors() -> None:
    with pytest.raises(ValueError):
        basin.cf.isin(["arctic_ocean"])
>>>>>>> ce9cd5a3


def test_flag_feature() -> None:
    assert_identical(flag_indep.cf.flags.flag_1, flag_indep.cf == "flag_1")
    assert_identical(flag_mix.cf.flags.flag_4, flag_mix.cf == "flag_4")
    assert_identical(~flag_excl.cf.flags.flag_3, flag_excl.cf != "flag_3")


def test_flag_isin() -> None:
    actual = flag_excl.cf.isin(["flag_1", "flag_3"])
    expected = flag_excl.isin([1, 3])
    assert_identical(actual, expected)

    actual = flag_excl.cf.isin(["flag_ERR"])
    assert not actual.any()


def test_flag_errors() -> None:
    with pytest.raises(KeyError):
        flag_mix.cf == "ERR"

<<<<<<< HEAD
    flag_excl.attrs.pop("flag_values")
    with pytest.raises(ValueError):
        flag_excl.cf.isin(["flag_1"])

    with pytest.raises(ValueError):
        flag_excl.cf == "flag_1"
=======
    basin_ = basin.copy(deep=True)
    basin_.attrs.pop("flag_values")
    with pytest.raises(ValueError):
        basin_.cf.isin(["pacific_ocean"])

    with pytest.raises(ValueError):
        basin_.cf == "pacific_ocean"
>>>>>>> ce9cd5a3


def test_missing_variables() -> None:

    # Bounds
    ds = mollwds.copy(deep=False)
    ds = ds.drop_vars("lon_bounds")
    assert ds.cf.bounds == {"lat": ["lat_bounds"], "latitude": ["lat_bounds"]}

    with pytest.raises(KeyError, match=r"No results found for 'longitude'."):
        ds.cf.get_bounds("longitude")

    # Cell measures
    ds = airds.copy(deep=False)
    ds = ds.drop_vars("cell_area")
    assert ds.cf.cell_measures == {}

    # Formula terms
    ds = vert.copy(deep=False)
    ds = ds.drop_vars("ap")
    assert ds.cf.formula_terms == {"lev": {"b": "b", "ps": "ps"}}


def test_pickle() -> None:
    da = xr.DataArray([1.0], name="a")
    ds = da.to_dataset()
    pickle.loads(pickle.dumps(da.cf))
    pickle.loads(pickle.dumps(ds.cf))


def test_cf_role() -> None:
    for name in ["profile_id", "trajectory_id"]:
        assert name in dsg.cf.keys()

    assert dsg.cf.cf_roles == {
        "profile_id": ["profile"],
        "trajectory_id": ["trajectory"],
    }

    dsg.foo.cf.plot(x="profile_id")
    dsg.foo.cf.plot(x="trajectory_id")


def test_grid_topology() -> None:
    ds = xr.Dataset(
        data_vars={},
        coords={
            "mesh": (tuple(), 1, {"cf_role": "mesh_topology"}),
            "grid": (tuple(), 1, {"cf_role": "grid_topology"}),
        },
    )
    assert_identical(ds.cf["grid_topology"], ds.grid.reset_coords(drop=True))
    assert_identical(ds.cf["mesh_topology"], ds.mesh.reset_coords(drop=True))


@requires_scipy
def test_curvefit() -> None:
    from cf_xarray.datasets import airds

    def line(time, slope):
        t = (time - time[0]).astype(float)
        return slope * t

    actual = airds.air.cf.isel(lat=4, lon=5).curvefit(coords=("time",), func=line)
    expected = airds.air.cf.isel(lat=4, lon=5).cf.curvefit(coords="T", func=line)
    assert_identical(expected, actual)

    def plane(coords, slopex, slopey):
        x, y = coords
        return slopex * (x - x.mean()) + slopey * (y - y.mean())

    actual = airds.air.isel(time=0).curvefit(coords=("lat", "lon"), func=plane)
    expected = airds.air.isel(time=0).cf.curvefit(
        coords=["latitude", "longitude"], func=plane
    )
    assert_identical(expected, actual)


@requires_rich
@pytest.mark.parametrize(
    "obj, contains",
    (
        [airds.air, "Coordinates"],
        [popds, "Data Variables"],
        [basin, "Flag Variable"],
        [dsg, "Discrete Sampling Geometry"],
    ),
)
def test_rich_repr(obj, contains):
    from rich.console import Console

    console = Console()
    console.begin_capture()
    console.print(obj.cf)
    printed = console.end_capture()

    assert contains in printed


def test_sgrid():
    from ..sgrid import parse_axes

    positions = ["psi", "u", "v", "rho"]
    expected = {
        "X": {f"xi_{pos}" for pos in positions},
        "Y": {f"eta_{pos}" for pos in positions},
        "Z": {"s_rho", "s_w"},
    }
    assert parse_axes(sgrid_roms) == expected
    assert sgrid_roms.cf.axes == {"X": ["xi_u"], "Y": ["eta_u"]}

    assert "grid" in sgrid_roms.cf["u"].coords
    assert sgrid_roms.cf.get_associated_variable_names("u")["grid"] == ["grid"]

    assert_identical(sgrid_roms.cf["X"], sgrid_roms.xi_u)
    assert_identical(sgrid_roms.cf["Y"], sgrid_roms.eta_u)

    with pytest.raises(KeyError):
        sgrid_roms.u.cf["X"]
    with pytest.raises(KeyError):
        sgrid_roms.u.cf["Y"]

    roms_ = sgrid_roms.set_coords("grid")
    assert roms_.u.cf.axes == {"X": ["xi_u"], "Y": ["eta_u"]}
    assert_identical(roms_.u.cf["X"], sgrid_roms.xi_u)
    assert_identical(roms_.u.cf["Y"], sgrid_roms.eta_u)

    for obj in [roms_, roms_.u]:
        assert "xi_u" in obj.cf.__repr__()
        assert "eta_u" in obj.cf.__repr__()

    assert parse_axes(sgrid_delft) == {"X": {"icell", "inode"}, "Y": {"jcell", "jnode"}}
    assert parse_axes(sgrid_delft3) == {
        "X": {"iface", "inode"},
        "Y": {"jface", "jnode"},
        "Z": {"kface", "knode"},
    }<|MERGE_RESOLUTION|>--- conflicted
+++ resolved
@@ -163,13 +163,10 @@
     assert actual == dedent(expected)
 
     # Flag DataArray
-<<<<<<< HEAD
-    assert "CF Flag variable" in repr(flag_excl.cf)
-    assert "CF Flag variable" in repr(flag_indep.cf)
-    assert "CF Flag variable" in repr(flag_mix.cf)
-=======
+    assert "Flag variable" in repr(flag_excl.cf)
+    assert "Flag variable" in repr(flag_indep.cf)
+    assert "Flag variable" in repr(flag_mix.cf)
     assert "Flag Variable" in repr(basin.cf)
->>>>>>> ce9cd5a3
 
     # "Temp" dataset
     actual = airds["air"]._to_temp_dataset().cf.__repr__()
@@ -1816,7 +1813,6 @@
     assert_identical(actual, expected)
 
 
-<<<<<<< HEAD
 def test_flag_excl() -> None:
     for i in range(3):
         name = f"flag_{i + 1}"
@@ -1849,17 +1845,6 @@
         name = f"flag_{i + 1}"
         res = flag_mix.cf.flags[name]
         np.testing.assert_equal(res.to_numpy(), expected[i])
-=======
-def test_flag_isin() -> None:
-    actual = basin.cf.isin(["atlantic_ocean", "pacific_ocean"])
-    expected = basin.isin([1, 2])
-    assert_identical(actual, expected)
-
-
-def test_flag_errors() -> None:
-    with pytest.raises(ValueError):
-        basin.cf.isin(["arctic_ocean"])
->>>>>>> ce9cd5a3
 
 
 def test_flag_feature() -> None:
@@ -1871,6 +1856,9 @@
 def test_flag_isin() -> None:
     actual = flag_excl.cf.isin(["flag_1", "flag_3"])
     expected = flag_excl.isin([1, 3])
+
+    actual = basin.cf.isin(["atlantic_ocean", "pacific_ocean"])
+    expected = basin.isin([1, 2])
     assert_identical(actual, expected)
 
     actual = flag_excl.cf.isin(["flag_ERR"])
@@ -1881,14 +1869,20 @@
     with pytest.raises(KeyError):
         flag_mix.cf == "ERR"
 
-<<<<<<< HEAD
     flag_excl.attrs.pop("flag_values")
     with pytest.raises(ValueError):
         flag_excl.cf.isin(["flag_1"])
 
     with pytest.raises(ValueError):
         flag_excl.cf == "flag_1"
-=======
+
+    with pytest.raises(ValueError):
+        basin.cf == "arctic_ocean"
+
+    ds = xr.Dataset({"basin": basin})
+    with pytest.raises(ValueError):
+        ds.cf.isin(["atlantic_ocean"])
+
     basin_ = basin.copy(deep=True)
     basin_.attrs.pop("flag_values")
     with pytest.raises(ValueError):
@@ -1896,7 +1890,6 @@
 
     with pytest.raises(ValueError):
         basin_.cf == "pacific_ocean"
->>>>>>> ce9cd5a3
 
 
 def test_missing_variables() -> None:
