import itertools
import pickle
import warnings
from textwrap import dedent
from urllib.request import urlopen

import matplotlib as mpl
import numpy as np
import pandas as pd
import pytest
import xarray as xr
from matplotlib import pyplot as plt
from xarray import Dataset
from xarray.testing import assert_allclose, assert_identical

import cf_xarray  # noqa
from cf_xarray.helpers import vertices_to_bounds
from cf_xarray.utils import parse_cf_standard_name_table

from ..datasets import (
    airds,
    ambig,
    anc,
    basin,
    ds_no_attrs,
    ds_with_tuple,
    dsg,
    forecast,
    mollwds,
    multiple,
    pomds,
    popds,
    romsds,
    rotds,
    vert,
)
from . import (
    raise_if_dask_computes,
    requires_cftime,
    requires_pint,
    requires_regex,
    requires_scipy,
)

mpl.use("Agg")

ds = airds
datasets = [airds, airds.chunk({"lat": 5})]
dataarrays = [airds.air, airds.air.chunk({"lat": 5})]
objects = datasets + dataarrays


def assert_dicts_identical(dict1, dict2):
    assert dict1.keys() == dict2.keys()
    for k in dict1:
        assert_identical(dict1[k], dict2[k])


def test_repr() -> None:

    repr(ds_with_tuple.cf)

    # Dataset.
    # Stars: axes, coords, and std names
    actual = airds.cf.__repr__()
    expected = """\
    Coordinates:
    - CF Axes: * X: ['lon']
               * Y: ['lat']
               * T: ['time']
                 Z: n/a

    - CF Coordinates: * longitude: ['lon']
                      * latitude: ['lat']
                      * time: ['time']
                        vertical: n/a

    - Cell Measures:   area: ['cell_area']
                       volume: n/a

    - Standard Names: * latitude: ['lat']
                      * longitude: ['lon']
                      * time: ['time']

    - Bounds:   n/a

    - Grid Mappings:   n/a

    Data Variables:
    - Cell Measures:   area, volume: n/a

    - Standard Names:   air_temperature: ['air']

    - Bounds:   n/a

    - Grid Mappings:   n/a
    """
    assert actual == dedent(expected)

    # DataArray (Coordinates section same as Dataset)
    assert airds.cf.__repr__().startswith(airds["air"].cf.__repr__())
    actual = airds["air"].cf.__repr__()
    expected = """\
    Coordinates:
    - CF Axes: * X: ['lon']
               * Y: ['lat']
               * T: ['time']
                 Z: n/a

    - CF Coordinates: * longitude: ['lon']
                      * latitude: ['lat']
                      * time: ['time']
                        vertical: n/a

    - Cell Measures:   area: ['cell_area']
                       volume: n/a

    - Standard Names: * latitude: ['lat']
                      * longitude: ['lon']
                      * time: ['time']

    - Bounds:   n/a

    - Grid Mappings:   n/a
    """
    assert actual == dedent(expected)

    # Empty Standard Names
    actual = popds.cf.__repr__()
    expected = """\
    Coordinates:
    - CF Axes: * X: ['nlon']
               * Y: ['nlat']
                 Z, T: n/a

    - CF Coordinates:   longitude: ['TLONG', 'ULONG']
                        latitude: ['TLAT', 'ULAT']
                        vertical, time: n/a

    - Cell Measures:   area, volume: n/a

    - Standard Names:   n/a

    - Bounds:   n/a

    - Grid Mappings:   n/a

    Data Variables:
    - Cell Measures:   area, volume: n/a

    - Standard Names:   sea_water_potential_temperature: ['TEMP']
                        sea_water_x_velocity: ['UVEL']

    - Bounds:   n/a

    - Grid Mappings:   n/a
    """
    assert actual == dedent(expected)

    # Flag DataArray
    assert "CF Flag variable" in repr(basin.cf)

    # "Temp" dataset
    actual = airds["air"]._to_temp_dataset().cf.__repr__()
    expected = """\
    Coordinates:
    - CF Axes: * X: ['lon']
               * Y: ['lat']
               * T: ['time']
                 Z: n/a

    - CF Coordinates: * longitude: ['lon']
                      * latitude: ['lat']
                      * time: ['time']
                        vertical: n/a

    - Cell Measures:   area: ['cell_area']
                       volume: n/a

    - Standard Names: * latitude: ['lat']
                      * longitude: ['lon']
                      * time: ['time']

    - Bounds:   n/a

    - Grid Mappings:   n/a

    Data Variables:
    - Cell Measures:   area, volume: n/a

    - Standard Names:   air_temperature: [<this-array>]

    - Bounds:   n/a

    - Grid Mappings:   n/a
    """
    assert actual == dedent(expected)

    # CF roles
    actual = dsg.cf.__repr__()
    expected = """
    - CF Roles: * profile_id: ['profile']
                * trajectory_id: ['trajectory']

    Coordinates:
    - CF Axes:   X, Y, Z, T: n/a

    - CF Coordinates:   longitude, latitude, vertical, time: n/a

    - Cell Measures:   area, volume: n/a

    - Standard Names:   n/a

    - Bounds:   n/a

    - Grid Mappings:   n/a

    Data Variables:
    - Cell Measures:   area, volume: n/a

    - Standard Names:   n/a

    - Bounds:   n/a

    - Grid Mappings:   n/a
    """
    assert actual == dedent(expected)


def test_axes() -> None:
    expected = dict(T=["time"], X=["lon"], Y=["lat"])
    actual = airds.cf.axes
    assert actual == expected

    expected = dict(X=["nlon"], Y=["nlat"])
    actual = popds.cf.axes
    assert actual == expected


def test_coordinates() -> None:
    expected = dict(latitude=["lat"], longitude=["lon"], time=["time"])
    actual = airds.cf.coordinates
    assert actual == expected

    expected = dict(latitude=["TLAT", "ULAT"], longitude=["TLONG", "ULONG"])
    actual = popds.cf.coordinates
    assert actual == expected


@requires_pint
def test_coordinates_quantified() -> None:
    # note: import order is important
    from .. import units  # noqa

    pytest.importorskip("pint_xarray")

    quantified = popds.pint.quantify()
    assert_identical(
        quantified.cf[["latitude"]].pint.dequantify(), popds.cf[["latitude"]]
    )


def test_cell_measures() -> None:
    ds = airds.copy(deep=False)
    ds["foo"] = xr.DataArray(ds["cell_area"], attrs=dict(standard_name="foo_std_name"))
    ds["air"].attrs["cell_measures"] += " foo_measure: foo"
    assert ("foo_std_name" in ds.cf["air_temperature"].cf) and ("foo_measure" in ds.cf)

    ds["air"].attrs["cell_measures"] += " volume: foo"
    ds["foo"].attrs["cell_measures"] = ds["air"].attrs["cell_measures"]
    expected = dict(area=["cell_area"], foo_measure=["foo"], volume=["foo"])
    actual_air = ds.cf["air"].cf.cell_measures
    actual_foo = ds.cf["foo_measure"].cf.cell_measures
    assert actual_air == actual_foo == expected

    actual = ds.cf.cell_measures
    assert actual == expected

    # Additional cell measure in repr
    actual = ds.cf.__repr__()
    expected_repr = """\
    Data Variables:
    - Cell Measures:   foo_measure: ['foo']
                       volume: ['foo']
                       area: n/a

    - Standard Names:   air_temperature: ['air']
                        foo_std_name: ['foo']

    - Bounds:   n/a

    - Grid Mappings:   n/a
    """
    assert actual.endswith(dedent(expected_repr))


def test_standard_names() -> None:
    expected = dict(
        air_temperature=["air"], latitude=["lat"], longitude=["lon"], time=["time"]
    )
    actual = airds.cf.standard_names
    assert actual == expected

    dsnew = xr.Dataset()
    dsnew["a"] = ("a", np.arange(10), {"standard_name": "a"})
    dsnew["b"] = ("a", np.arange(10), {"standard_name": "a"})
    assert dsnew.cf.standard_names == dict(a=["a", "b"])


def test_drop_bounds() -> None:
    assert ambig.cf["latitude"].name == "lat"
    assert ambig.cf["longitude"].name == "lon"
    assert ambig.cf.bounds["latitude"] == ["vertices_latitude"]
    assert ambig.cf.bounds["longitude"] == ["vertices_longitude"]


def test_accessor_getattr_and_describe() -> None:
    ds_verta = vert.set_coords(
        (
            "ps",
            "areacella",
        )
    )
    ds_vertb = xr.decode_cf(vert, decode_coords="all")  # type: ignore

    assert ds_verta.cf.cell_measures == ds_vertb.cf.cell_measures
    assert ds_verta.o3.cf.cell_measures == ds_vertb.o3.cf.cell_measures
    assert ds_verta.cf.formula_terms == ds_vertb.cf.formula_terms
    assert ds_verta.o3.cf.formula_terms == ds_vertb.o3.cf.formula_terms
    assert ds_verta.cf.bounds == ds_vertb.cf.bounds
    assert ds_verta.cf.grid_mappings == ds_vertb.cf.grid_mappings
    assert str(ds_verta.cf) == str(ds_vertb.cf)


def test_accessor_getattr_coordinate_Nonetype() -> None:
    ds_vert = vert
    ds_vert["o3"].encoding["coordinates"] = None
    assert ds_vert.o3.cf["latitude"].name == "lat"
    ds_vert["lat"].encoding["coordinates"] = None
    assert ds_vert.cf["latitude"].name == "lat"


def test_getitem_standard_name() -> None:
    actual = airds.cf["air_temperature"]
    expected = airds["air"]
    assert_identical(actual, expected)

    actual = airds.lat.cf["latitude"]
    expected = airds["lat"]
    assert_identical(actual, expected)

    ds = airds.copy(deep=False)
    ds["air2"] = ds.air
    with pytest.raises(KeyError):
        ds.cf["air_temperature"]
    actual = ds.cf[["air_temperature"]]
    expected_ds = ds[["air", "air2"]]
    assert_identical(actual, expected_ds)

    with pytest.raises(KeyError):
        ds.air.cf["air_temperature"]


def test_getitem_ancillary_variables() -> None:
    expected = anc.set_coords(["q_error_limit", "q_detection_limit"])["q"]
    assert_identical(anc.cf["q"], expected)
    assert_identical(anc.cf["specific_humidity"], expected)

    with pytest.warns(UserWarning):
        anc[["q"]].cf["q"]

    with warnings.catch_warnings():
        warnings.simplefilter("error")
        with cf_xarray.set_options(warn_on_missing_variables=False):
            anc[["q"]].cf["q"]

    for k in ["ULONG", "ULAT"]:
        assert k not in popds.cf["TEMP"].coords

    for k in ["TLONG", "TLAT"]:
        assert k not in popds.cf["UVEL"].coords


def test_rename_like() -> None:
    # it'll match for axis: X (lon, nlon) and coordinate="longitude" (lon, TLONG)
    # so delete the axis attributes
    original = popds
    newair = airds.copy(deep=False)
    del newair.lon.attrs["axis"]
    del newair.lat.attrs["axis"]

    renamed = popds.cf["TEMP"].cf.rename_like(newair)
    assert original.TEMP.attrs["coordinates"] == "TLONG TLAT"
    for k in ["TLONG", "TLAT"]:
        assert k in original.coords
        assert k not in renamed.coords

    assert "lon" in renamed.coords
    assert "lat" in renamed.coords
    assert renamed.attrs["coordinates"] == "lon lat"

    # standard name matching
    newroms = romsds.expand_dims(latitude=[1], longitude=[1]).cf.guess_coord_axis()
    renamed = popds.cf["UVEL"].cf.rename_like(newroms)
    assert renamed.attrs["coordinates"] == "longitude latitude"
    assert "longitude" in renamed.coords
    assert "latitude" in renamed.coords
    assert "ULON" not in renamed.coords
    assert "ULAT" not in renamed.coords

    # should change "temp" to "TEMP"
    renamed = romsds.cf.rename_like(popds)
    assert "temp" not in renamed
    assert "TEMP" in renamed

    # skip conflicting variables
    da = popds.cf["TEMP"]
    with pytest.warns(UserWarning, match="Conflicting variables skipped:.*"):
        expected = {"longitude": ["TLONG"], "latitude": ["TLAT"]}
        actual = da.cf.rename_like(airds).cf.coordinates
        assert expected == actual
    expected = {"longitude": ["lon"], "latitude": ["lat"]}
    actual = da.cf.rename_like(airds, skip="axes").cf.coordinates
    assert expected == actual

    # rename bounds
    original = airds.cf[["air"]].cf.add_bounds("lon")
    other = popds.cf[["TEMP"]].cf.add_bounds("nlon")
    renamed = original.cf.rename_like(other, skip="coordinates")
    assert renamed.cf.bounds["nlon"] == ["nlon_bounds"]

    # rename cell measures
    other = airds.cf["air"].cf.rename(area="CELL_AREA")
    other.attrs["cell_measures"] = other.attrs["cell_measures"].replace(
        "cell_area", "CELL_AREA"
    )
    renamed = airds.cf["air"].cf.rename_like(other)
    assert renamed.cf.cell_measures["area"] == ["CELL_AREA"]

    renamed = ds_with_tuple.cf.rename_like(airds)
    assert renamed.identical(airds)


@pytest.mark.parametrize("obj", objects)
@pytest.mark.parametrize(
    "attr, xrkwargs, cfkwargs",
    (
        ("resample", {"time": "M"}, {"T": "M"}),
        ("rolling", {"lat": 5}, {"Y": 5}),
        ("groupby", {"group": "time"}, {"group": "T"}),
        ("groupby", {"group": "time.month"}, {"group": "T.month"}),
        ("groupby_bins", {"group": "lat", "bins": 5}, {"group": "latitude", "bins": 5}),
        ("coarsen", {"lon": 2, "lat": 5}, {"X": 2, "Y": 5}),
    ),
)
def test_wrapped_classes(obj, attr, xrkwargs, cfkwargs):

    if attr in ("rolling", "coarsen"):
        # TODO: xarray bug, rolling and coarsen don't accept ellipsis
        args = ()
    else:
        args = (...,)

    with raise_if_dask_computes():
        expected = getattr(obj, attr)(**xrkwargs).mean(*args)
        actual = getattr(obj.cf, attr)(**cfkwargs).mean(*args)
    assert_identical(expected, actual)

    if attr in ("groupby", "groupby_bins"):
        # TODO: this should work for resample too?
        with raise_if_dask_computes():
            expected = getattr(obj, attr)(**xrkwargs).mean("lat")
            actual = getattr(obj.cf, attr)(**cfkwargs).mean("Y")
        assert_identical(expected, actual)


@pytest.mark.parametrize("obj", objects)
def test_groupby_reduce_multiple_dims(obj):
    actual = obj.cf.groupby("time.month").mean(["lat", "X"])
    expected = obj.groupby("time.month").mean(["lat", "lon"])
    assert_identical(actual, expected)


@pytest.mark.parametrize("obj", dataarrays)
def test_weighted(obj):
    with raise_if_dask_computes(max_computes=2):
        # weights are checked for nans
        expected = obj.weighted(obj["cell_area"]).sum("lat")
        actuals = [
            obj.cf.weighted("area").sum("Y"),
            obj.cf.weighted(obj["cell_area"]).sum("Y"),
            obj.cf.weighted(weights=obj["cell_area"]).sum("Y"),
        ]
    for actual in actuals:
        assert_identical(expected, actual)


@pytest.mark.parametrize("obj", objects)
def test_kwargs_methods(obj):
    with raise_if_dask_computes():
        expected = obj.isel(time=slice(2))
        actual = obj.cf.isel(T=slice(2))
    assert_identical(expected, actual)

    with raise_if_dask_computes():
        expected = obj.isel({"time": slice(2)})
        actual = obj.cf.isel({"T": slice(2)})
    assert_identical(expected, actual)


def test_pos_args_methods() -> None:
    expected = airds.transpose("lon", "time", "lat")
    actual = airds.cf.transpose("longitude", "T", "latitude")
    assert_identical(actual, expected)

    actual = airds.cf.transpose("longitude", ...)
    assert_identical(actual, expected)

    expected = multiple.transpose("y2", "y1", "x1", "x2")
    actual = multiple.cf.transpose("Y", "X")
    assert_identical(actual, expected)


def test_preserve_unused_keys() -> None:

    ds = airds.copy(deep=False)
    ds.time.attrs.clear()
    actual = ds.cf.sel(X=260, Y=40, time=airds.time[:2], method="nearest")
    expected = ds.sel(lon=260, lat=40, time=airds.time[:2], method="nearest")
    assert_identical(actual, expected)


def test_kwargs_expand_key_to_multiple_keys() -> None:

    actual = multiple.cf.isel(X=5, Y=3)
    expected = multiple.isel(x1=5, y1=3, x2=5, y2=3)
    assert_identical(actual, expected)

    actual = multiple.cf.mean("X")
    expected = multiple.mean(["x1", "x2"])
    assert_identical(actual, expected)

    # Commenting out lines that use Coarsen
    # actual = multiple.cf.coarsen(X=10, Y=5)
    # expected = multiple.coarsen(x1=10, y1=5, x2=10, y2=5)
    # assert_identical(actual.mean(), expected.mean())


@pytest.mark.parametrize(
    "obj, expected",
    [
        (
            ds,
            {"latitude", "longitude", "time", "X", "Y", "T", "air_temperature", "area"},
        ),
        (ds.air, {"latitude", "longitude", "time", "X", "Y", "T", "area"}),
        (ds_no_attrs.air, set()),
    ],
)
def test_keys(obj, expected):
    actual = obj.cf.keys()
    assert actual == expected


@pytest.mark.parametrize("obj", objects)
def test_args_methods(obj):
    with raise_if_dask_computes():
        expected = obj.sum("time")
        actual = obj.cf.sum("T")
    assert_identical(expected, actual)


def test_dataarray_getitem() -> None:

    air = airds.air.copy(deep=False)
    air.name = None

    assert_identical(air.cf["longitude"], air["lon"])
    with pytest.raises(KeyError):
        air.cf[["longitude"]]
    with pytest.raises(KeyError):
        air.cf[["longitude", "latitude"]]

    air["cell_area"].attrs["standard_name"] = "area_grid_cell"
    assert_identical(air.cf["area_grid_cell"], air.cell_area.reset_coords(drop=True))


def test_dataarray_plot() -> None:

    obj = airds.air.copy(deep=False)

    rv = obj.isel(time=1).transpose("lon", "lat").cf.plot()
    assert isinstance(rv, mpl.collections.QuadMesh)
    assert all(v > 180 for v in rv.axes.get_xlim())
    assert all(v < 200 for v in rv.axes.get_ylim())
    plt.close()

    rv = obj.isel(time=1).transpose("lon", "lat").cf.plot.contourf()
    assert isinstance(rv, mpl.contour.QuadContourSet)
    assert all(v > 180 for v in rv.axes.get_xlim())
    assert all(v < 200 for v in rv.axes.get_ylim())
    plt.close()

    rv = obj.cf.plot(x="X", y="Y", col="T")
    assert isinstance(rv, xr.plot.FacetGrid)
    plt.close()

    rv = obj.cf.plot.contourf(x="X", y="Y", col="T")
    assert isinstance(rv, xr.plot.FacetGrid)
    plt.close()

    rv = obj.isel(lat=[0, 1], lon=1).cf.plot.line(x="T", hue="Y")
    assert all(isinstance(line, mpl.lines.Line2D) for line in rv)
    plt.close()

    # set y automatically
    rv = obj.isel(time=0, lon=1).cf.plot.line()
    np.testing.assert_equal(rv[0].get_ydata(), obj.lat.data)
    plt.close()

    # don't set y automatically
    rv = obj.isel(time=0, lon=1).cf.plot.line(x="lat")
    np.testing.assert_equal(rv[0].get_xdata(), obj.lat.data)
    plt.close()

    rv = obj.isel(time=0, lon=1).cf.plot(x="lat")
    np.testing.assert_equal(rv[0].get_xdata(), obj.lat.data)
    plt.close()

    # various line plots and automatic guessing
    rv = obj.cf.isel(T=1, Y=[0, 1, 2]).cf.plot.line()
    np.testing.assert_equal(rv[0].get_xdata(), obj.lon.data)
    plt.close()

    obj.lon.attrs["positive"] = "down"
    rv = obj.cf.isel(T=1, Y=[0, 1, 2]).cf.plot(hue="Y")
    np.testing.assert_equal(rv[0].get_xdata(), obj.lon.data)
    xlim = rv[0].axes.get_xlim()
    assert xlim[0] > xlim[1]
    plt.close()
    del obj.lon.attrs["positive"]

    rv = obj.cf.isel(T=1, Y=[0, 1, 2]).cf.plot.line()
    np.testing.assert_equal(rv[0].get_xdata(), obj.lon.data)
    plt.close()

    obj.time.attrs.clear()
    rv = obj.cf.plot(x="X", y="Y", col="time")
    assert isinstance(rv, xr.plot.FacetGrid)
    plt.close()


@pytest.mark.parametrize("obj", datasets)
def test_dataset_plot(obj):
    pass


@pytest.mark.parametrize("obj", objects)
@pytest.mark.parametrize(
    "key, expected_key",
    (
        ("X", "lon"),
        ("Y", "lat"),
        ("T", "time"),
        ("longitude", "lon"),
        ("latitude", "lat"),
        ("time", "time"),
        ("area", "cell_area"),
    ),
)
def test_getitem(obj, key, expected_key):
    assert key in obj.cf

    actual = obj.cf[key]
    expected = obj[expected_key].reset_coords(drop=True)
    assert_identical(actual, expected)


@pytest.mark.parametrize("obj", objects)
def test_getitem_errors(obj):
    with pytest.raises(KeyError):
        obj.cf["XX"]
    obj2 = obj.copy(deep=False)
    obj2.lon.attrs = {}
    with pytest.raises(KeyError):
        obj2.cf["X"]


def test_bad_cell_measures_attribute() -> None:
    air2 = airds.copy(deep=False)
    air2.air.attrs["cell_measures"] = "--OPT"
    with pytest.warns(UserWarning):
        air2.cf["air"]
    with pytest.warns(UserWarning):
        assert_identical(air2.air.drop_vars("cell_area"), air2.cf["air"])
    with pytest.warns(UserWarning):
        assert air2.cf.cell_measures == {}
    with pytest.warns(UserWarning):
        assert air2.air.cf.cell_measures == {}
    with pytest.raises(ValueError):
        air2.cf.get_associated_variable_names("air", error=True)
    with pytest.warns(UserWarning):
        air2.cf.get_associated_variable_names("air", error=False)

    #  GH216
    repr(air2.cf)

    # GH340
    air2.cf.axes
    air2.cf.coordinates
    with pytest.warns(UserWarning):
        air2.cf.cell_measures


def test_getitem_clash_standard_name() -> None:
    ds = xr.Dataset()
    ds.coords["area"] = xr.DataArray(np.ones(10), attrs={"standard_name": "cell_area"})
    assert_identical(ds.cf["cell_area"], ds["area"].reset_coords(drop=True))

    ds = xr.Dataset()
    ds["time"] = (
        "time",
        np.arange(10),
        {"standard_name": "time", "bounds": "time_bounds"},
    )
    ds["time_bounds"] = (
        ("time", "bounds"),
        np.ones((10, 2)),
        {"standard_name": "time"},
    )

    ds["lat"] = (
        "lat",
        np.arange(10),
        {"units": "degrees_north", "bounds": "lat_bounds"},
    )
    ds["lat_bounds"] = (
        ("lat", "bounds"),
        np.ones((10, 2)),
        {"units": "degrees_north"},
    )
    assert_identical(ds["lat"], ds.cf["latitude"])


def test_getitem_uses_coordinates() -> None:
    # POP-like dataset
    ds = popds
    assert_identical(
        ds.cf[["longitude"]],
        ds.reset_coords()[["ULONG", "TLONG"]].set_coords(["ULONG", "TLONG"]),
    )
    assert_identical(
        ds.cf[["latitude"]],
        ds.reset_coords()[["ULAT", "TLAT"]].set_coords(["ULAT", "TLAT"]),
    )
    assert_identical(ds.UVEL.cf["longitude"], ds["ULONG"].reset_coords(drop=True))
    assert_identical(ds.TEMP.cf["latitude"], ds["TLAT"].reset_coords(drop=True))


def test_getitem_uses_dimension_names_when_coordinates_attr() -> None:
    # POP-like dataset
    ds = popds
    assert_identical(ds.cf["X"], ds["nlon"])
    assert_identical(ds.cf["Y"], ds["nlat"])
    assert_identical(ds.UVEL.cf["X"], ds["nlon"])
    assert_identical(ds.TEMP.cf["Y"], ds["nlat"])


def test_plot_xincrease_yincrease() -> None:
    ds = xr.tutorial.open_dataset("air_temperature").isel(time=slice(4), lon=slice(50))
    ds.lon.attrs["positive"] = "down"
    ds.lat.attrs["positive"] = "down"

    _, ax = plt.subplots(1, 1)
    ds.air.isel(time=1).cf.plot(ax=ax, x="X", y="Y")

    for lim in [ax.get_xlim(), ax.get_ylim()]:
        assert lim[0] > lim[1]


@pytest.mark.parametrize("dims", ["time2", "lat", "time", ["lat", "lon"]])
def test_add_bounds(dims):
    ds = airds
    original = ds.copy(deep=True)

    expected = {}
    expected["lat"] = xr.concat(
        [
            ds.lat.copy(data=np.arange(76.25, 16.0, -2.5)),
            ds.lat.copy(data=np.arange(73.75, 13.6, -2.5)),
        ],
        dim="bounds",
    )
    expected["lon"] = xr.concat(
        [
            ds.lon.copy(data=np.arange(198.75, 325 - 1.25, 2.5)),
            ds.lon.copy(data=np.arange(201.25, 325 + 1.25, 2.5)),
        ],
        dim="bounds",
    )
    t0 = pd.Timestamp("2013-01-01")
    t1 = pd.Timestamp("2013-01-01 18:00")
    dt = "6h"
    dtb2 = pd.Timedelta("3h")
    expected["time"] = xr.concat(
        [
            ds.time.copy(data=pd.date_range(start=t0 - dtb2, end=t1 - dtb2, freq=dt)),
            ds.time.copy(data=pd.date_range(start=t0 + dtb2, end=t1 + dtb2, freq=dt)),
        ],
        dim="bounds",
    )
    expected["time2"] = expected["time"]
    expected["lat"].attrs.clear()
    expected["lon"].attrs.clear()
    expected["time"].attrs.clear()

    added = ds.copy(deep=False)
    added.coords["time2"] = ds.time
    added = added.cf.add_bounds(dims)
    if isinstance(dims, str):
        dims = (dims,)

    for dim in dims:
        name = f"{dim}_bounds"
        assert name in added.coords
        assert added[dim].attrs["bounds"] == name
        assert_allclose(
            added[name].reset_coords(drop=True), expected[dim].transpose(..., "bounds")
        )

    _check_unchanged(original, ds)


def test_add_bounds_multiple() -> None:
    # Test multiple dimensions
    assert not {"x1_bounds", "x2_bounds"} <= set(multiple.variables)
    assert {"x1_bounds", "x2_bounds"} <= set(multiple.cf.add_bounds("X").variables)


def test_add_bounds_nd_variable() -> None:
    ds = xr.Dataset(
        {"z": (("x", "y"), np.arange(12).reshape(4, 3))},
        coords={"x": np.arange(4), "y": np.arange(3)},
    )

    # 2D
    expected = (
        vertices_to_bounds(
            np.arange(0, 13, 3).reshape(5, 1) + np.arange(-2, 2).reshape(1, 4)  # type: ignore
        )
        .rename("z_bounds")
        .assign_coords(**ds.coords)
    )
    actual = ds.cf.add_bounds("z").z_bounds.reset_coords(drop=True)
    xr.testing.assert_identical(actual, expected)

    # 2D rotated ds
    lon_bounds = (
        rotds.drop_vars(["lon_bounds"])
        .assign(x=rotds["rlon"], y=rotds["rlat"])
        .cf.add_bounds(["lon"])
        .lon_bounds
    )
    # upper left of cell must be the EXACT same as the lower left of the cell above
    assert lon_bounds[0, 1, 1] == lon_bounds[0, 2, 0]
    # upper right of cell must be the EXACT same as the lower right of the cell above
    assert lon_bounds[0, 1, 2] == lon_bounds[0, 2, 3]

    # 1D
    expected = (
        xr.concat([ds.z - 1.5, ds.z + 1.5], dim="bounds")
        .rename("z_bounds")
        .transpose("bounds", "y", "x")
    )

    actual = ds.cf.add_bounds("z", dim="x").z_bounds.reset_coords(drop=True)
    xr.testing.assert_identical(expected.transpose(..., "bounds"), actual)

    # Requesting bounds on a non-variable dimension
    with pytest.raises(ValueError, match="are dimensions with no index."):
        ds.drop_vars("x").cf.add_bounds("x")

    with pytest.raises(ValueError, match="The `bounds` dimension already exists"):
        ds.cf.add_bounds("z").cf.add_bounds("x")


def test_bounds() -> None:
    ds = airds.copy(deep=False).cf.add_bounds("lat")

    actual = ds.cf.bounds
    expected = {"Y": ["lat_bounds"], "lat": ["lat_bounds"], "latitude": ["lat_bounds"]}
    assert ds.cf.bounds == expected

    actual = ds.cf[["lat"]]
    expected = ds[["lat", "lat_bounds"]]
    assert_identical(actual, expected)

    actual = ds.cf[["air"]]
    assert "lat_bounds" in actual.coords

    # can't associate bounds variable when providing scalar keys
    # i.e. when DataArrays are returned
    actual = ds.cf["lat"]
    expected = ds["lat"]
    assert_identical(actual, expected)

    actual = ds.cf.get_bounds("lat")
    expected = ds["lat_bounds"]
    assert_identical(actual, expected)

    # Do not attempt to get bounds when extracting a DataArray
    # raise a warning when extracting a Dataset and bounds do not exists
    ds["time"].attrs["bounds"] = "foo"
    with warnings.catch_warnings():
        warnings.simplefilter("error")
        ds.cf["air"]

    with pytest.warns(UserWarning, match="{'foo'} not found in object"):
        ds.cf[["air"]]

    # Dataset has bounds
    expected_repr = """\
    - Bounds:   Y: ['lat_bounds']
                lat: ['lat_bounds']
                latitude: ['lat_bounds']
    """
    assert dedent(expected_repr) in ds.cf.__repr__()

    # DataArray does not have bounds
    expected_repr = airds.cf["air"].cf.__repr__()
    actual = ds.cf["air"].cf.__repr__()
    assert actual == expected_repr


def test_bounds_to_vertices() -> None:
    # All available
    ds = airds
    original = ds.copy(deep=True)
    dsb = ds.cf.add_bounds(["lon", "lat"])
    dsv = dsb.cf.bounds_to_vertices()
    assert "lon_vertices" in dsv
    assert "lat_vertices" in dsv

    # Giving key
    dsv = dsb.cf.bounds_to_vertices("longitude")
    assert "lon_vertices" in dsv
    assert "lat_vertices" not in dsv

    dsv = dsb.cf.bounds_to_vertices(["longitude", "latitude"])
    assert "lon_vertices" in dsv
    assert "lat_vertices" in dsv

    # Error
    with pytest.raises(ValueError):
        dsv = dsb.cf.bounds_to_vertices("T")

    # Words on datetime arrays to
    dsb = dsb.cf.add_bounds("time")
    dsv = dsb.cf.bounds_to_vertices()
    assert "time_bounds" in dsv

    _check_unchanged(original, ds)


def test_get_bounds_dim_name() -> None:
    ds = airds.cf.add_bounds("lat")
    assert ds.cf.get_bounds_dim_name("latitude") == "bounds"
    assert ds.cf.get_bounds_dim_name("lat") == "bounds"

    assert mollwds.cf.get_bounds_dim_name("longitude") == "bounds"
    assert mollwds.cf.get_bounds_dim_name("lon") == "bounds"


<<<<<<< HEAD
def test_grid_mappings():
    ds = rotds.copy(deep=False)

    actual = ds.cf.grid_mappings
    expected = {"air_temperature": ["rotated_pole"], "temp": ["rotated_pole"]}
    assert ds.cf.grid_mappings == expected

    actual = ds.cf.get_grid_mapping("temp")
    expected = ds.cf["rotated_pole"]
    assert_identical(actual, expected)

    actual = ds.cf[["temp"]]
    assert "rotated_pole" in actual.coords

    # Dataset has grid mappings
    expected = """\
    - Grid Mappings:   air_temperature: ['rotated_pole']
                       temp: ['rotated_pole']
    """
    assert dedent(expected) in ds.cf.__repr__()

    # Extraction
    assert ds.cf["temp"].coords["rotated_pole"] == rotds.rotated_pole

    # DataArray
    # propagation does not work yet properly
    actual = ds.cf["temp"].cf.__repr__()
    assert actual == expected


def test_bad_grid_mapping_attribute():
    ds = rotds.copy(deep=False)
    ds.temp.attrs["grid_mapping"] = "foo"
    # warning when extracting a Datarray and grid_mapping does not exist
    with pytest.warns(UserWarning):
        ds.cf["temp"]
    # warning when extracting a Dataset and grid_mapping does not exist
    with pytest.warns(UserWarning):
        ds.cf[["temp"]]
    # this should probably also raise a warning (like cell_measures)
    # with pytest.warns(UserWarning):
    #    assert ds.cf.grid_mappings == {}
    with pytest.warns(UserWarning):
        ds.cf.get_associated_variable_names("temp", error=False)


def test_get_grid_mapping_name():
    ds = rotds
    assert ds.cf.get_grid_mapping_name("temp") == "rotated_latitude_longitude"


def test_docstring():
=======
def test_docstring() -> None:
>>>>>>> ba68cb70
    assert "One of ('X'" in airds.cf.groupby.__doc__
    assert "Time variable accessor e.g. 'T.month'" in airds.cf.groupby.__doc__
    assert "One or more of ('X'" in airds.cf.mean.__doc__
    assert "present in .dims" in airds.cf.drop_dims.__doc__
    assert "present in .coords" in airds.cf.integrate.__doc__
    assert "present in .indexes" in airds.cf.resample.__doc__

    # Make sure docs are up to date
    get_all_doc: str = cf_xarray.accessor._get_all.__doc__  # type: ignore
    all_keys = (
        cf_xarray.accessor._AXIS_NAMES
        + cf_xarray.accessor._COORD_NAMES
        + cf_xarray.accessor._CELL_MEASURES
    )
    expected = f"One or more of {all_keys!r}, or arbitrary measures, or standard names"
    assert get_all_doc.split() == expected.split()
    for name in ["dims", "indexes", "coords"]:
        actual = getattr(cf_xarray.accessor, f"_get_{name}").__doc__
        expected = get_all_doc + f" present in .{name}"
        assert actual.split() == expected.split()


def _make_names(prefixes):
    suffixes = ["", "a", "_a", "0", "_0", "a_0a"]
    return [
        f"{prefix}{suffix}" for prefix, suffix in itertools.product(prefixes, suffixes)
    ]


def _check_unchanged(old, new):
    # Check data array attributes or global dataset attributes
    def _check_attrs_equal(o, n):
        # Compare values and keys,
        # But not ids : allow for copied values (see #365)
        assert o.keys() == n.keys()
        for k, v in o.items():
            if isinstance(v, np.ndarray):
                assert np.all(v == n[k])
            else:
                assert v == n[k]

    assert type(old) == type(new)
    _check_attrs_equal(old.attrs, new.attrs)

    # Check coordinate attributes and data variable attributes
    dicts = [(old.coords, new.coords)]
    if isinstance(old, xr.Dataset):
        dicts.append((old.data_vars, new.data_vars))
    for old_dict, new_dict in dicts:
        assert old_dict.keys() == new_dict.keys()  # set comparison
        for key, old_obj in old_dict.items():
            new_obj = new_dict[key]
            _check_attrs_equal(old_obj.attrs, new_obj.attrs)


_TIME_NAMES = ["t"] + _make_names(
    [
        "time",
        "min",
        "hour",
        "day",
        "week",
        "month",
        "year",
    ]
)
_VERTICAL_NAMES = _make_names(
    [
        "z",
        "lv_1",
        "bottom_top",
        "sigma",
        "sigma_w",
        "hght",
        "height",
        "altitude",
        "depth",
        "isobaric",
        "pressure",
        "isotherm",
        "gdep",
        "nav_lev",
    ]
)
_X_NAMES = _make_names(["x", "nlon", "i", "ni"])
_Y_NAMES = _make_names(["y", "nlat", "j", "nj"])
_Z_NAMES = _VERTICAL_NAMES + ["olevel", "level", "zlevel"]
_LATITUDE_NAMES = _make_names(["lat", "latitude", "gphi", "nav_lat"])
_LONGITUDE_NAMES = _make_names(["lon", "longitude", "glam", "nav_lon"])


@pytest.mark.parametrize(
    "kind, names",
    [
        ["X", _X_NAMES],
        ["Y", _Y_NAMES],
        ["Z", _Z_NAMES],
        ["T", _TIME_NAMES],
        ["latitude", _LATITUDE_NAMES],
        ["longitude", _LONGITUDE_NAMES],
    ],
)
def test_guess_coord_axis(kind, names):
    from cf_xarray.accessor import ATTRS

    for varname in names:
        ds = xr.Dataset()
        ds[varname] = (varname, [1, 2, 3, 4, 5])
        dsnew = ds.cf.guess_coord_axis()
        assert dsnew[varname].attrs == ATTRS[kind]

        varname = varname.upper()
        ds[varname] = (varname, [1, 2, 3, 4, 5])
        dsnew = ds.cf.guess_coord_axis()
        assert dsnew[varname].attrs == ATTRS[kind]


def test_guess_coord_axis_datetime() -> None:
    ds = xr.Dataset()
    ds["time"] = ("time", pd.date_range("2001-01-01", "2001-04-01"))
    dsnew = ds.cf.guess_coord_axis()
    assert dsnew.time.attrs == {"standard_name": "time", "axis": "T"}


def test_attributes() -> None:
    actual = airds.cf.sizes
    expected = {"X": 50, "Y": 25, "T": 4, "longitude": 50, "latitude": 25, "time": 4}
    assert actual == expected

    assert popds.cf.sizes == {"X": 30, "Y": 20}

    with pytest.raises(AttributeError):
        multiple.cf.sizes

    assert airds.cf.chunks == {}

    expected_chunks = {
        "X": (50,),
        "Y": (5, 5, 5, 5, 5),
        "T": (4,),
        "longitude": (50,),
        "latitude": (5, 5, 5, 5, 5),
        "time": (4,),
    }
    assert airds.chunk({"lat": 5}).cf.chunks == expected_chunks
    assert airds.chunk({"lat": 5}).cf.chunksizes == expected_chunks

    with pytest.raises(AttributeError):
        airds.da.cf.chunks

    airds2 = airds.copy(deep=False)
    airds2.lon.attrs = {}
    actual = airds2.cf.sizes
    expected_sizes = {"lon": 50, "Y": 25, "T": 4, "latitude": 25, "time": 4}
    assert actual == expected_sizes

    actual = popds.cf.data_vars
    expected_data_vars = {
        "sea_water_x_velocity": popds.cf["UVEL"],
        "sea_water_potential_temperature": popds.cf["TEMP"],
    }
    assert_dicts_identical(actual, expected_data_vars)

    actual = multiple.cf.data_vars
    assert_dicts_identical(actual, dict(multiple.data_vars))

    # check that data_vars contains ancillary variables
    assert_identical(anc.cf.data_vars["specific_humidity"], anc.cf["specific_humidity"])

    # clash between var name and "special" CF name
    # Regression test for #126
    data = np.random.rand(4, 3)
    times = pd.date_range("2000-01-01", periods=4)
    locs = [30, 60, 90]
    coords = [("time", times, {"axis": "T"}), ("space", locs)]
    foo = xr.DataArray(data, coords, dims=["time", "space"])
    ds1 = xr.Dataset({"T": foo})
    assert_identical(ds1.cf.data_vars["T"], ds1["T"])

    # multiple latitudes but only one latitude data_var
    ds = popds.copy(deep=False)
    for var in ["ULAT", "TLAT"]:
        ds[var].attrs["standard_name"] = "latitude"
    ds = ds.reset_coords("ULAT")
    assert_identical(ds.cf.data_vars["latitude"], ds.cf["ULAT"])


def test_missing_variable_in_coordinates() -> None:
    airds.air.attrs["coordinates"] = "lat lon time"
    with xr.set_options(keep_attrs=True):
        # keep bad coordinates attribute after mean
        assert_identical(airds.time, airds.air.cf.mean(["X", "Y"]).cf["time"])


def test_Z_vs_vertical_ROMS() -> None:
    from ..datasets import romsds

    assert_identical(romsds.s_rho.reset_coords(drop=True), romsds.temp.cf["Z"])
    assert_identical(
        romsds.z_rho_dummy.reset_coords(drop=True), romsds.temp.cf["vertical"]
    )

    romsds = romsds.copy(deep=False)

    romsds.temp.attrs.clear()
    # look in encoding
    assert_identical(romsds.s_rho.reset_coords(drop=True), romsds.temp.cf["Z"])
    with pytest.raises(KeyError):
        # z_rho is not in .encoding["coordinates"]
        # so this won't work
        romsds.temp.cf["vertical"]

    # use .coords if coordinates attribute is not available
    romsds.temp.encoding.clear()
    assert_identical(romsds.s_rho.reset_coords(drop=True), romsds.temp.cf["Z"])
    assert_identical(
        romsds.z_rho_dummy.reset_coords(drop=True), romsds.temp.cf["vertical"]
    )


def test_param_vcoord_ocean_s_coord() -> None:
    romsds.s_rho.attrs["standard_name"] = "ocean_s_coordinate_g2"
    Zo_rho = (romsds.hc * romsds.s_rho + romsds.Cs_r * romsds.h) / (
        romsds.hc + romsds.h
    )
    expected = romsds.zeta + (romsds.zeta + romsds.h) * Zo_rho
    romsds.cf.decode_vertical_coords(outnames={"s_rho": "z_rho"})
    assert_allclose(
        romsds.z_rho.reset_coords(drop=True), expected.reset_coords(drop=True)
    )

    romsds.s_rho.attrs["standard_name"] = "ocean_s_coordinate_g1"
    Zo_rho = romsds.hc * (romsds.s_rho - romsds.Cs_r) + romsds.Cs_r * romsds.h

    expected = Zo_rho + romsds.zeta * (1 + Zo_rho / romsds.h)
    romsds.cf.decode_vertical_coords(outnames={"s_rho": "z_rho"})
    assert_allclose(
        romsds.z_rho.reset_coords(drop=True), expected.reset_coords(drop=True)
    )

    romsds.cf.decode_vertical_coords(outnames={"s_rho": "ZZZ_rho"})
    assert "ZZZ_rho" in romsds.coords

    copy = romsds.copy(deep=False)
    del copy["zeta"]
    with pytest.raises(KeyError):
        copy.cf.decode_vertical_coords(outnames={"s_rho": "z_rho"})

    copy = romsds.copy(deep=False)
    copy.s_rho.attrs["formula_terms"] = "s: s_rho C: Cs_r depth: h depth_c: hc"
    with pytest.raises(KeyError):
        copy.cf.decode_vertical_coords(outnames={"s_rho": "z_rho"})


def test_param_vcoord_ocean_sigma_coordinate() -> None:
    expected = pomds.zeta + pomds.sigma * (pomds.depth + pomds.zeta)
    pomds.cf.decode_vertical_coords(outnames={"sigma": "z"})
    assert_allclose(pomds.z.reset_coords(drop=True), expected.reset_coords(drop=True))

    copy = pomds.copy(deep=False)
    del copy["zeta"]
    with pytest.raises(AssertionError):
        copy.cf.decode_vertical_coords()

    with pytest.raises(KeyError):
        copy.cf.decode_vertical_coords(outnames={})


def test_formula_terms() -> None:
    srhoterms = {
        "s": "s_rho",
        "C": "Cs_r",
        "eta": "zeta",
        "depth": "h",
        "depth_c": "hc",
    }
    assert romsds.cf.formula_terms == {"s_rho": srhoterms}
    assert romsds["temp"].cf.formula_terms == srhoterms
    assert romsds["s_rho"].cf.formula_terms == srhoterms

    s_rho = romsds["s_rho"].copy(deep=False)
    del s_rho.attrs["standard_name"]
    del s_rho.s_rho.attrs["standard_name"]  # TODO: xarray bug
    assert s_rho.cf.formula_terms == srhoterms

    with pytest.raises(KeyError):
        # x,y,t variable
        romsds["zeta"].cf.formula_terms


def test_standard_name_mapper() -> None:
    da = xr.DataArray(
        np.arange(6),
        dims="time",
        coords={
            "label": (
                "time",
                ["A", "B", "B", "A", "B", "C"],
                {"standard_name": "standard_label"},
            )
        },
    )

    actual = da.cf.groupby("standard_label").mean()
    expected = da.cf.groupby("label").mean()
    assert_identical(actual, expected)

    actual = da.cf.sortby("standard_label")
    expected = da.sortby("label")
    assert_identical(actual, expected)

    assert cf_xarray.accessor._get_with_standard_name(da, None) == []


@pytest.mark.parametrize("obj", objects)
@pytest.mark.parametrize("attr", ["drop_vars", "set_coords"])
def test_drop_vars_and_set_coords(obj, attr):

    # DataArray object has no attribute set_coords
    if not isinstance(obj, Dataset) and attr == "set_coords":
        return

    # Get attribute
    expected = getattr(obj, attr)
    actual = getattr(obj.cf, attr)

    # Axis
    assert_identical(expected("lon"), actual("X"))
    # Coordinate
    assert_identical(expected("lon"), actual("longitude"))
    # Cell measure
    assert_identical(expected("cell_area"), actual("area"))
    # Variables
    if isinstance(obj, Dataset) and "air" in obj.data_vars:
        assert_identical(expected("air"), actual("air_temperature"))
        assert_identical(expected(obj.variables), actual(obj.cf.keys()))


@pytest.mark.parametrize("obj", objects)
def test_drop_sel_and_reset_coords(obj):

    # Axis
    assert_identical(obj.drop_sel(lat=75), obj.cf.drop_sel(Y=75))
    # Coordinate
    assert_identical(obj.drop_sel(lat=75), obj.cf.drop_sel(latitude=75))

    # Cell measure
    assert_identical(obj.reset_coords("cell_area"), obj.cf.reset_coords("area"))
    # Variable
    if isinstance(obj, Dataset) and "air" in obj.data_vars:
        assert_identical(
            obj.reset_coords("air"), obj.cf.reset_coords("air_temperature")
        )


@pytest.mark.parametrize("ds", datasets)
def test_drop_dims(ds):

    # Add data_var and coord to test _get_dims
    ds["lon_var"] = ds["lon"]
    ds = ds.assign_coords(lon_coord=ds["lon"])

    # Axis and coordinate
    for cf_name in ["X", "longitude"]:
        assert_identical(ds.drop_dims("lon"), ds.cf.drop_dims(cf_name))


@pytest.mark.parametrize("obj", objects)
def test_rename(obj):

    cf_dict = {
        "air_temperature" if isinstance(obj, Dataset) else "longitude": "renamed"
    }
    xr_dict = {
        "air"
        if isinstance(obj, Dataset) and "air" in obj.data_vars
        else "lon": "renamed"
    }
    assert_identical(obj.rename(xr_dict), obj.cf.rename(cf_dict))
    assert_identical(obj.rename(**xr_dict), obj.cf.rename(**cf_dict))


def test_rename_tuple():
    obj = ds_with_tuple

    cf_dict = {"air_temperature": "renamed"}
    xr_dict = {(1, 2, 3): "renamed"}
    assert_identical(obj.rename(xr_dict), obj.cf.rename(cf_dict))


@pytest.mark.parametrize("ds", datasets)
def test_differentiate(ds):

    # Add data_var and coord to test _get_coords
    ds["lon_var"] = ds["lon"]
    ds = ds.assign_coords(lon_coord=ds["lon"])

    # Coordinate
    assert_identical(ds.differentiate("lon"), ds.cf.differentiate("lon"))

    # Multiple coords (test error raised by _single)
    with pytest.raises(KeyError, match=".*I expected only one."):
        assert_identical(ds.differentiate("lon"), ds.cf.differentiate("X"))


def test_new_standard_name_mappers() -> None:
    assert_identical(forecast.cf.mean("realization"), forecast.mean("M"))
    assert_identical(
        forecast.cf.mean(["realization", "forecast_period"]), forecast.mean(["M", "L"])
    )
    assert_identical(forecast.cf.chunk({"realization": 1}), forecast.chunk({"M": 1}))
    assert_identical(forecast.cf.isel({"realization": 1}), forecast.isel({"M": 1}))
    assert_identical(forecast.cf.isel(**{"realization": 1}), forecast.isel(**{"M": 1}))  # type: ignore
    assert_identical(
        forecast.cf.groupby("forecast_reference_time.month").mean(),
        forecast.groupby("S.month").mean(),
    )


def test_possible_x_y_plot() -> None:
    from ..accessor import _possible_x_y_plot

    # choose axes
    assert _possible_x_y_plot(airds.air.isel(time=1), "x") == "lon"
    assert _possible_x_y_plot(airds.air.isel(time=1), "y") == "lat"
    assert _possible_x_y_plot(airds.air.isel(lon=1), "y") == "lat"
    assert _possible_x_y_plot(airds.air.isel(lon=1), "x") == "time"

    # choose coordinates over axes
    assert _possible_x_y_plot(popds.UVEL, "x") == "ULONG"
    assert _possible_x_y_plot(popds.UVEL, "y") == "ULAT"
    assert _possible_x_y_plot(popds.TEMP, "x") == "TLONG"
    assert _possible_x_y_plot(popds.TEMP, "y") == "TLAT"

    assert _possible_x_y_plot(popds.UVEL.drop_vars("ULONG"), "x") == "nlon"

    # choose X over T, Y over Z
    def makeds(*dims):
        coords = {dim: (dim, np.arange(3), {"axis": dim}) for dim in dims}
        return xr.DataArray(np.zeros((3, 3)), dims=dims, coords=coords)

    yzds = makeds("Y", "Z")
    assert _possible_x_y_plot(yzds, "y") == "Z"
    assert _possible_x_y_plot(yzds, "x") is None

    xtds = makeds("X", "T")
    assert _possible_x_y_plot(xtds, "y") is None
    assert _possible_x_y_plot(xtds, "x") == "X"

    xtds.coords["lon"] = ("X", [1, 2, 3], {"standard_name": "longitude"})
    # skip lon (which is 1D on X) if user passes hue="X"
    # choose T instead which is a different dimension
    # (and so a more meaningful plot)
    assert _possible_x_y_plot(xtds, "x", skip="X") == "T"
    # now with hue="lon", skip "X"
    assert _possible_x_y_plot(xtds, "x", skip="lon") == "T"


def test_groupby_special_ops() -> None:
    cfgrouped = airds.cf.groupby_bins("latitude", np.arange(20, 50, 10))
    grouped = airds.groupby_bins("lat", np.arange(20, 50, 10))

    # __iter__
    for (label, group), (cflabel, cfgroup) in zip(grouped, cfgrouped):
        assert label == cflabel
        assert_identical(group, cfgroup)

    # arithmetic
    # TODO: Extremely buggy!
    # 1. cfgrouped - cfgrouped.mean() raises RecursionError
    # 2. use_flox=True doesn't preserve attributes for some reason
    with xr.set_options(keep_attrs=True):
        expected = grouped - grouped.mean()
        actual = grouped - cfgrouped.mean()
    assert_identical(expected, actual)


@pytest.mark.parametrize("obj", objects)
def test_stack(obj):
    expected = obj.stack(latlon=["lat", "lon"])
    actual = obj.cf.stack(latlon=["latitude", "longitude"])
    assert_identical(expected, actual)

    actual = obj.cf.stack({"latlon": ["latitude", "longitude"]})
    assert_identical(expected, actual)


da = xr.DataArray(
    np.arange(10)[::-1],  # like ocean temperature
    dims="z",
    coords={"z": ("z", np.arange(10))},
    name="test",
)


@pytest.mark.parametrize("obj", [da, da.to_dataset()])
def test_differentiate_positive_upward(obj):
    obj.z.attrs["positive"] = "down"
    expected = obj.differentiate("z", 2)
    actual = obj.cf.differentiate("z", 2)
    assert_identical(expected, actual)

    obj.z.attrs["positive"] = "up"
    expected = obj.differentiate("z", 2)
    actual = obj.cf.differentiate("z", 2, positive_upward=True)
    assert_identical(expected, actual)

    obj.z.attrs["positive"] = "down"
    expected = -1 * obj.differentiate("z", 2)
    actual = obj.cf.differentiate("z", 2, positive_upward=True)
    assert_identical(expected, actual)

    obj = obj.isel(z=slice(None, None, -1))
    expected = -1 * obj.differentiate("z", 2)
    actual = obj.cf.differentiate("z", 2, positive_upward=True)
    assert_identical(expected, actual)
    obj = obj.isel(z=slice(None, None, -1))

    with xr.set_options(keep_attrs=True):
        da["z"] = obj.z * -1
    expected = -1 * obj.differentiate("z", 2)
    actual = obj.cf.differentiate("z", 2, positive_upward=True)
    assert_identical(expected, actual)

    obj = obj.isel(z=slice(None, None, -1))
    expected = -1 * obj.differentiate("z", 2)
    actual = obj.cf.differentiate("z", 2, positive_upward=True)
    assert_identical(expected, actual)

    del obj.z.attrs["positive"]
    with pytest.raises(ValueError):
        obj.cf.differentiate("z", positive_upward=True)

    obj.z.attrs["positive"] = "zzz"
    with pytest.raises(ValueError):
        obj.cf.differentiate("z", positive_upward=True)


def test_cmip6_attrs() -> None:
    da = xr.DataArray(
        np.ones((10, 10)),
        dims=("nlon", "nlat"),
        coords={
            "nlon": (
                "nlon",
                np.arange(10),
                {"long_name": "cell index along first dimension"},
            ),
            "nlat": (
                "nlat",
                np.arange(10),
                {"long_name": "cell index along second dimension"},
            ),
        },
    )
    assert da.cf.axes["X"] == ["nlon"]
    assert da.cf.axes["Y"] == ["nlat"]


def test_custom_criteria() -> None:
    my_custom_criteria = {
        "ssh": {
            "standard_name": "sea_surface_elev*|sea_surface_height",
            "name": "sea_surface_elevation$",  # variable name
        },
        "salt": {
            "standard_name": "salinity",
            "name": "sal*",
        },
        "wind_speed": {
            "standard_name": "wind_speed$",
        },
    }
    my_custom_criteria2 = {"temp": {"name": "temperature"}}
    my_custom_criteria_list = [my_custom_criteria, my_custom_criteria2]
    my_custom_criteria_tuple = (my_custom_criteria, my_custom_criteria2)

    cf_xarray.set_options(custom_criteria=my_custom_criteria)

    # Match by name regex match
    ds = xr.Dataset()
    ds["salinity"] = ("dim", np.arange(10))
    assert_identical(ds.cf["salt"], ds["salinity"])

    # match by name of coords for DataArray (#378)
    da = xr.DataArray([0, 1], coords={"salinity": [2, 3]})
    assert_identical(da.cf["salt"], da["salinity"])

    # Match by standard_name regex match
    ds = xr.Dataset()
    ds["elev"] = ("dim", np.arange(10), {"standard_name": "sea_surface_elevBLAH"})
    assert_identical(ds.cf["ssh"], ds["elev"])

    # Match by standard_name exact match
    ds = xr.Dataset()
    ds["salinity"] = ("dim", np.arange(10), {"standard_name": "salinity"})
    assert_identical(ds.cf["salt"], ds["salinity"])

    # If not exact name, won't match
    ds = xr.Dataset()
    ds["sea_surface_elevation123"] = ("dim", np.arange(10))
    # Since this will not match, this should error
    with pytest.raises(KeyError):
        ds.cf["ssh"]

    # will select only one variable here since exact match
    ds = xr.Dataset()
    ds["winds"] = ("dim", np.arange(10), {"standard_name": "wind_speed"})
    ds["gusts"] = ("dim", np.arange(10), {"standard_name": "wind_speed_of_gust"})
    assert_identical(ds.cf["wind_speed"], ds["winds"])

    # Match by exact name
    ds = xr.Dataset()
    ds["sea_surface_elevation"] = ("dim", np.arange(10))
    ds["sea_surface_height"] = (
        "dim",
        np.arange(10),
        {"standard_name": "sea_surface_elevBLAH"},
    )
    # Since there are two variables, this should error
    with pytest.raises(KeyError):
        ds.cf["ssh"]
    # But the following should work instead given the two ssh variables
    assert_identical(
        ds.cf[["ssh"]], ds[["sea_surface_elevation", "sea_surface_height"]]
    )

    # test criteria list of dicts
    with cf_xarray.set_options(custom_criteria=my_custom_criteria_list):
        ds = xr.Dataset()
        ds["temperature"] = ("dim", np.arange(10))
        assert_identical(ds.cf["temp"], ds["temperature"])

    # test criteria tuple of dicts
    with cf_xarray.set_options(custom_criteria=my_custom_criteria_tuple):
        ds = xr.Dataset()
        ds["temperature"] = ("dim", np.arange(10))
        assert_identical(ds.cf["temp"], ds["temperature"])


@requires_regex
def test_regex_match():
    # test that having a global regex expression flag later in the expression will work if
    # regex is found
    vocab = {"temp": {"name": "tem|(?i)temp"}}
    ds = xr.Dataset()
    ds["Tempblah"] = [0, 1, 2]
    with cf_xarray.set_options(custom_criteria=vocab):
        assert_identical(ds.cf["temp"], ds["Tempblah"])


def test_cf_standard_name_table_version() -> None:

    url = (
        "https://raw.githubusercontent.com/cf-convention/cf-convention.github.io/"
        "master/Data/cf-standard-names/current/src/cf-standard-name-table.xml"
    )
    expected_info, _, _ = parse_cf_standard_name_table(urlopen(url))
    actual_info, _, _ = parse_cf_standard_name_table()
    assert expected_info == actual_info


def test_add_canonical_attributes_0_dim() -> None:
    """test if works for variables with 0 dimension"""
    xr.DataArray(
        0, attrs={"standard_name": "sea_water_potential_temperature"}
    ).cf.add_canonical_attributes()


@requires_cftime
@pytest.mark.parametrize("reshape", [False, True])
def test_datetime_like(reshape):
    """test for 0 or >= 2 time dimensions"""
    import cftime

    data = cftime.datetime(2022, 1, 12)
    if reshape:
        data = [[data]]
    da = xr.DataArray(
        data,
        attrs={"standard_name": "sea_water_age_since_surface_contact"},
    )
    new_attrs = da.cf.add_canonical_attributes().attrs
    assert "units" not in new_attrs and "description" in new_attrs


@pytest.mark.parametrize("override", [True, False])
@pytest.mark.parametrize("skip", ["units", None])
@pytest.mark.parametrize("verbose", [True, False])
def test_add_canonical_attributes(override, skip, verbose, capsys):

    ds = airds
    original = ds.copy(deep=True)
    cf_ds = ds.cf.add_canonical_attributes(
        override=override, skip=skip, verbose=verbose
    )

    # Catch print
    captured = capsys.readouterr()
    if not verbose:
        captured.out == ""

    # Attributes have been added
    for var in sum(ds.cf.standard_names.values(), []):
        assert set(ds[var].attrs) < set(cf_ds[var].attrs)

    # Time units did not change
    assert ds["time"].attrs.get("units") is cf_ds["time"].attrs.get("units") is None

    # Check override, skip, and verbose
    if not override or skip:
        assert cf_ds["lat"].attrs["units"] == "degrees_north"
        assert "* units" not in captured.out
    else:
        assert cf_ds["lat"].attrs["units"] == "degree_north"
        if verbose:
            assert "* units: degree_north" in captured.out

    # History
    assert (
        f"cf.add_canonical_attributes(override={override!r}, skip={skip!r}, verbose={verbose!r}, source=None)"
        in cf_ds.attrs["history"]
    )

    # DataArray (test only once)
    if override and skip and verbose:
        cf_da = ds["air"].cf.add_canonical_attributes(
            override=override, skip=skip, verbose=verbose
        )

        time_stamp_size = 24
        assert (
            cf_da.attrs["history"][time_stamp_size:]
            == cf_ds.attrs["history"][time_stamp_size:]
        )

        cf_da.attrs.pop("history")
        assert_identical(cf_da, cf_ds["air"])

    _check_unchanged(original, ds)


@pytest.mark.parametrize("op", ["ge", "gt", "eq", "ne", "le", "lt"])
def test_flag_features(op):
    actual = getattr(basin.cf, f"__{op}__")("atlantic_ocean")
    expected = getattr(basin, f"__{op}__")(1)
    assert_identical(actual, expected)


def test_flag_isin() -> None:
    actual = basin.cf.isin(["atlantic_ocean", "pacific_ocean"])
    expected = basin.isin([1, 2])
    assert_identical(actual, expected)


def test_flag_errors() -> None:
    with pytest.raises(ValueError):
        basin.cf.isin(["arctic_ocean"])

    with pytest.raises(ValueError):
        basin.cf == "arctic_ocean"

    ds = xr.Dataset({"basin": basin})
    with pytest.raises(ValueError):
        ds.cf.isin(["atlantic_ocean"])

    basin.attrs.pop("flag_values")
    with pytest.raises(ValueError):
        basin.cf.isin(["pacific_ocean"])

    with pytest.raises(ValueError):
        basin.cf == "pacific_ocean"


def test_missing_variables() -> None:

    # Bounds
    ds = mollwds.copy(deep=False)
    ds = ds.drop_vars("lon_bounds")
    assert ds.cf.bounds == {"lat": ["lat_bounds"], "latitude": ["lat_bounds"]}

    with pytest.raises(KeyError, match=r"No results found for 'longitude'."):
        ds.cf.get_bounds("longitude")

    # Cell measures
    ds = airds.copy(deep=False)
    ds = ds.drop_vars("cell_area")
    assert ds.cf.cell_measures == {}

    # Formula terms
    ds = vert.copy(deep=False)
    ds = ds.drop_vars("ap")
    assert ds.cf.formula_terms == {"lev": {"b": "b", "ps": "ps"}}


def test_pickle() -> None:
    da = xr.DataArray([1.0], name="a")
    ds = da.to_dataset()
    pickle.loads(pickle.dumps(da.cf))
    pickle.loads(pickle.dumps(ds.cf))


def test_cf_role() -> None:
    for name in ["profile_id", "trajectory_id"]:
        assert name in dsg.cf.keys()

    assert dsg.cf.cf_roles == {
        "profile_id": ["profile"],
        "trajectory_id": ["trajectory"],
    }

    dsg.foo.cf.plot(x="profile_id")
    dsg.foo.cf.plot(x="trajectory_id")


@requires_scipy
def test_curvefit() -> None:
    from cf_xarray.datasets import airds

    def line(time, slope):
        t = (time - time[0]).astype(float)
        return slope * t

    actual = airds.air.cf.isel(lat=4, lon=5).curvefit(coords=("time",), func=line)
    expected = airds.air.cf.isel(lat=4, lon=5).cf.curvefit(coords="T", func=line)
    assert_identical(expected, actual)

    def plane(coords, slopex, slopey):
        x, y = coords
        return slopex * (x - x.mean()) + slopey * (y - y.mean())

    actual = airds.air.isel(time=0).curvefit(coords=("lat", "lon"), func=plane)
    expected = airds.air.isel(time=0).cf.curvefit(
        coords=["latitude", "longitude"], func=plane
    )
    assert_identical(expected, actual)<|MERGE_RESOLUTION|>--- conflicted
+++ resolved
@@ -971,7 +971,6 @@
     assert mollwds.cf.get_bounds_dim_name("lon") == "bounds"
 
 
-<<<<<<< HEAD
 def test_grid_mappings():
     ds = rotds.copy(deep=False)
 
@@ -1023,10 +1022,7 @@
     assert ds.cf.get_grid_mapping_name("temp") == "rotated_latitude_longitude"
 
 
-def test_docstring():
-=======
 def test_docstring() -> None:
->>>>>>> ba68cb70
     assert "One of ('X'" in airds.cf.groupby.__doc__
     assert "Time variable accessor e.g. 'T.month'" in airds.cf.groupby.__doc__
     assert "One or more of ('X'" in airds.cf.mean.__doc__
