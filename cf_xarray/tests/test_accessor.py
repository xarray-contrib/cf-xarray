--- conflicted
+++ resolved
@@ -9,12 +9,8 @@
 
 import cf_xarray  # noqa
 
-from ..datasets import airds, anc, ds_no_attrs, multiple, popds, romsds
+from ..datasets import airds, anc, ds_no_attrs, forecast, multiple, popds, romsds
 from . import raise_if_dask_computes
-<<<<<<< HEAD
-from .datasets import airds, anc, ds_no_attrs, forecast, multiple, popds
-=======
->>>>>>> 9d32c180
 
 mpl.use("Agg")
 
@@ -747,7 +743,6 @@
         assert_identical(ds.drop_dims("lon"), ds.cf.drop_dims(cf_name))
 
 
-<<<<<<< HEAD
 def test_new_standard_name_mappers():
     assert_identical(forecast.cf.mean("realization"), forecast.mean("M"))
     assert_identical(
@@ -760,7 +755,8 @@
         forecast.cf.groupby("forecast_reference_time.month").mean(),
         forecast.groupby("S.month").mean(),
     )
-=======
+
+
 def test_possible_x_y_plot():
     from ..accessor import _possible_x_y_plot
 
@@ -789,5 +785,4 @@
 
     xtds = makeds("X", "T")
     assert _possible_x_y_plot(xtds, "y") is None
-    assert _possible_x_y_plot(xtds, "x") == "X"
->>>>>>> 9d32c180
+    assert _possible_x_y_plot(xtds, "x") == "X"