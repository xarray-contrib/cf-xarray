--- conflicted
+++ resolved
@@ -38,11 +38,8 @@
     raise_if_dask_computes,
     requires_cftime,
     requires_pint,
-<<<<<<< HEAD
+    requires_regex,
     requires_rich,
-=======
-    requires_regex,
->>>>>>> 368181c1
     requires_scipy,
 )
 
