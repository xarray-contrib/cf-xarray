from numpy.testing import assert_array_equal
from xarray.testing import assert_equal

import cf_xarray as cfxr  # noqa

from .datasets import airds, mollwds

try:
    from dask.array import Array as DaskArray
except ImportError:
    DaskArray = None


def test_bounds_to_vertices():
    # 1D case
<<<<<<< HEAD
    ds = airds.cf.add_bounds(["lon", "lat"])
    lat_c = cf.bounds_to_vertices(ds.lat_bounds, bounds_dim="bounds")
    assert np.all(ds.lat.values + 1.25 == lat_c.values[:-1])

    # 2D case, CF- order
    lat_c = cf.bounds_to_vertices(mollwds.lat_bounds, bounds_dim="bounds")
    assert mollwds.lat_vertices.equals(lat_c)

    # Transposing the array changes the bounds direction
    ds = mollwds.transpose("bounds", "y", "x", "y_vertices", "x_vertices")
    lon_c = cf.bounds_to_vertices(ds.lon_bounds, bounds_dim="bounds", order="clockwise")
    lon_c2 = cf.bounds_to_vertices(ds.lon_bounds, bounds_dim="bounds", order=None)
    assert ds.lon_vertices.equals(lon_c)
    assert ds.lon_vertices.equals(lon_c2)
=======
    ds = airds.cf.add_bounds(["lon", "lat", "time"])
    lat_c = cfxr.bounds_to_corners(ds.lat_bounds, bounds_dim="bounds")
    assert_array_equal(ds.lat.values + 1.25, lat_c.values[:-1])

    # 2D case, CF- order
    lat_c = cfxr.bounds_to_corners(mollwds.lat_bounds, bounds_dim="bounds")
    assert_equal(mollwds.lat_corners, lat_c)

    # Transposing the array changes the bounds direction
    ds = mollwds.transpose("bounds", "y", "x", "y_corners", "x_corners")
    lon_c = cfxr.bounds_to_corners(
        ds.lon_bounds, bounds_dim="bounds", order="clockwise"
    )
    lon_c2 = cfxr.bounds_to_corners(ds.lon_bounds, bounds_dim="bounds", order=None)
    assert_equal(ds.lon_corners, lon_c)
    assert_equal(ds.lon_corners, lon_c2)

    # Preserves dask-backed arrays
    if DaskArray is not None:
        lon_bounds = ds.lon_bounds.chunk()
        lon_c = cfxr.bounds_to_corners(
            lon_bounds, bounds_dim="bounds", order="clockwise"
        )
        assert isinstance(lon_c.data, DaskArray)
>>>>>>> 7e332255


def test_vertices_to_bounds():
    # 1D case
<<<<<<< HEAD
    ds = airds.cf.add_bounds(["lon", "lat"])
    lat_c = cf.bounds_to_vertices(ds.lat_bounds, bounds_dim="bounds")
    lat_b = cf.vertices_to_bounds(lat_c, out_dims=("bounds", "lat"))
=======
    ds = airds.cf.add_bounds(["lon", "lat", "time"])
    lat_c = cfxr.bounds_to_corners(ds.lat_bounds, bounds_dim="bounds")
    lat_b = cfxr.corners_to_bounds(lat_c, out_dims=("bounds", "lat"))
>>>>>>> 7e332255
    assert_array_equal(ds.lat_bounds, lat_b)

    # Datetime
    time_c = cfxr.bounds_to_corners(ds.time_bounds, bounds_dim="bounds")
    time_b = cfxr.corners_to_bounds(time_c, out_dims=("bounds", "time"))
    assert_array_equal(ds.time_bounds, time_b)

    # 2D case
<<<<<<< HEAD
    lon_b = cf.vertices_to_bounds(mollwds.lon_vertices, out_dims=("bounds", "x", "y"))
    assert (mollwds.lon_bounds == lon_b).all()
=======
    lon_b = cfxr.corners_to_bounds(mollwds.lon_corners, out_dims=("bounds", "x", "y"))
    assert_array_equal(mollwds.lon_bounds, lon_b)
>>>>>>> 7e332255
<|MERGE_RESOLUTION|>--- conflicted
+++ resolved
@@ -13,72 +13,44 @@
 
 def test_bounds_to_vertices():
     # 1D case
-<<<<<<< HEAD
-    ds = airds.cf.add_bounds(["lon", "lat"])
-    lat_c = cf.bounds_to_vertices(ds.lat_bounds, bounds_dim="bounds")
-    assert np.all(ds.lat.values + 1.25 == lat_c.values[:-1])
+    ds = airds.cf.add_bounds(["lon", "lat", "time"])
+    lat_c = cfxr.bounds_to_vertices(ds.lat_bounds, bounds_dim="bounds")
+    assert_array_equal(ds.lat.values + 1.25, lat_c.values[:-1])
 
     # 2D case, CF- order
-    lat_c = cf.bounds_to_vertices(mollwds.lat_bounds, bounds_dim="bounds")
-    assert mollwds.lat_vertices.equals(lat_c)
+    lat_c = cfxr.bounds_to_vertices(mollwds.lat_bounds, bounds_dim="bounds")
+    assert_equal(mollwds.lat_vertices, lat_c)
 
     # Transposing the array changes the bounds direction
     ds = mollwds.transpose("bounds", "y", "x", "y_vertices", "x_vertices")
-    lon_c = cf.bounds_to_vertices(ds.lon_bounds, bounds_dim="bounds", order="clockwise")
-    lon_c2 = cf.bounds_to_vertices(ds.lon_bounds, bounds_dim="bounds", order=None)
-    assert ds.lon_vertices.equals(lon_c)
-    assert ds.lon_vertices.equals(lon_c2)
-=======
-    ds = airds.cf.add_bounds(["lon", "lat", "time"])
-    lat_c = cfxr.bounds_to_corners(ds.lat_bounds, bounds_dim="bounds")
-    assert_array_equal(ds.lat.values + 1.25, lat_c.values[:-1])
-
-    # 2D case, CF- order
-    lat_c = cfxr.bounds_to_corners(mollwds.lat_bounds, bounds_dim="bounds")
-    assert_equal(mollwds.lat_corners, lat_c)
-
-    # Transposing the array changes the bounds direction
-    ds = mollwds.transpose("bounds", "y", "x", "y_corners", "x_corners")
-    lon_c = cfxr.bounds_to_corners(
+    lon_c = cfxr.bounds_to_vertices(
         ds.lon_bounds, bounds_dim="bounds", order="clockwise"
     )
-    lon_c2 = cfxr.bounds_to_corners(ds.lon_bounds, bounds_dim="bounds", order=None)
-    assert_equal(ds.lon_corners, lon_c)
-    assert_equal(ds.lon_corners, lon_c2)
+    lon_c2 = cfxr.bounds_to_vertices(ds.lon_bounds, bounds_dim="bounds", order=None)
+    assert_equal(ds.lon_vertices, lon_c)
+    assert_equal(ds.lon_vertices, lon_c2)
 
     # Preserves dask-backed arrays
     if DaskArray is not None:
         lon_bounds = ds.lon_bounds.chunk()
-        lon_c = cfxr.bounds_to_corners(
+        lon_c = cfxr.bounds_to_vertices(
             lon_bounds, bounds_dim="bounds", order="clockwise"
         )
         assert isinstance(lon_c.data, DaskArray)
->>>>>>> 7e332255
 
 
 def test_vertices_to_bounds():
     # 1D case
-<<<<<<< HEAD
-    ds = airds.cf.add_bounds(["lon", "lat"])
-    lat_c = cf.bounds_to_vertices(ds.lat_bounds, bounds_dim="bounds")
-    lat_b = cf.vertices_to_bounds(lat_c, out_dims=("bounds", "lat"))
-=======
     ds = airds.cf.add_bounds(["lon", "lat", "time"])
-    lat_c = cfxr.bounds_to_corners(ds.lat_bounds, bounds_dim="bounds")
-    lat_b = cfxr.corners_to_bounds(lat_c, out_dims=("bounds", "lat"))
->>>>>>> 7e332255
+    lat_c = cfxr.bounds_to_vertices(ds.lat_bounds, bounds_dim="bounds")
+    lat_b = cfxr.vertices_to_bounds(lat_c, out_dims=("bounds", "lat"))
     assert_array_equal(ds.lat_bounds, lat_b)
 
     # Datetime
-    time_c = cfxr.bounds_to_corners(ds.time_bounds, bounds_dim="bounds")
-    time_b = cfxr.corners_to_bounds(time_c, out_dims=("bounds", "time"))
+    time_c = cfxr.bounds_to_vertices(ds.time_bounds, bounds_dim="bounds")
+    time_b = cfxr.vertices_to_bounds(time_c, out_dims=("bounds", "time"))
     assert_array_equal(ds.time_bounds, time_b)
 
     # 2D case
-<<<<<<< HEAD
-    lon_b = cf.vertices_to_bounds(mollwds.lon_vertices, out_dims=("bounds", "x", "y"))
-    assert (mollwds.lon_bounds == lon_b).all()
-=======
-    lon_b = cfxr.corners_to_bounds(mollwds.lon_corners, out_dims=("bounds", "x", "y"))
-    assert_array_equal(mollwds.lon_bounds, lon_b)
->>>>>>> 7e332255
+    lon_b = cfxr.vertices_to_bounds(mollwds.lon_vertices, out_dims=("bounds", "x", "y"))
+    assert_array_equal(mollwds.lon_bounds, lon_b)