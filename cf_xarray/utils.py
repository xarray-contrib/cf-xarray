import os
from collections import defaultdict
from typing import Any, Dict, Iterable
from xml.etree import ElementTree

from pkg_resources import DistributionNotFound, get_distribution
from xarray import DataArray


def _is_datetime_like(da: DataArray) -> bool:
    import numpy as np

    if np.issubdtype(da.dtype, np.datetime64) or np.issubdtype(
        da.dtype, np.timedelta64
    ):
        return True

    try:
        import cftime

        if isinstance(da.data[0], cftime.datetime):
            return True
    except ImportError:
        pass

    return False


def parse_cell_methods_attr(attr: str) -> Dict[str, str]:
    """
    Parse cell_methods attributes (format is 'measure: name').

    Parameters
    ----------
    attr : str
        String to parse

    Returns
    -------
    Dictionary mapping measure to name
    """
    strings = [s for scolons in attr.split(":") for s in scolons.split()]
    if len(strings) % 2 != 0:
        raise ValueError(f"attrs['cell_measures'] = {attr!r} is malformed.")

    return dict(zip(strings[slice(0, None, 2)], strings[slice(1, None, 2)]))


def invert_mappings(*mappings):
    """Takes a set of mappings and iterates through, inverting to make a
    new mapping of value: set(keys). Keys are deduplicated to avoid clashes between
    standard_name and coordinate names."""
    merged = defaultdict(set)
    for mapping in mappings:
        for k, v in mapping.items():
            for name in v:
                merged[name] |= {k}
    return merged


<<<<<<< HEAD
def always_iterable(obj: Any, allowed=(tuple, list, set, dict)) -> Iterable:
    return [obj] if not isinstance(obj, allowed) else obj
=======
def always_iterable(obj: Any) -> Iterable:
    return [obj] if not isinstance(obj, (tuple, list, set, dict)) else obj


def parse_cf_standard_name_table(source=None):
    """"""

    if not source:
        source = os.path.join(
            os.path.dirname(__file__), "data", "cf-standard-name-table.xml"
        )
    root = ElementTree.parse(source).getroot()

    # Build dictionaries
    info = {}
    table: dict = {}
    aliases = {}
    for child in root:
        if child.tag == "entry":
            key = child.attrib.get("id")
            table[key] = {}
            for item in ["canonical_units", "grib", "amip", "description"]:
                parsed = child.findall(item)
                attr = item.replace("canonical_", "")
                table[key][attr] = (parsed[0].text or "") if parsed else ""
        elif child.tag == "alias":
            alias = child.attrib.get("id")
            key = child.findall("entry_id")[0].text
            aliases[alias] = key
        else:
            info[child.tag] = child.text

    return info, table, aliases


def _get_version():
    try:
        return get_distribution("cf_xarray").version
    except DistributionNotFound:
        return "unknown"
>>>>>>> 2fa29391
<|MERGE_RESOLUTION|>--- conflicted
+++ resolved
@@ -58,12 +58,8 @@
     return merged
 
 
-<<<<<<< HEAD
 def always_iterable(obj: Any, allowed=(tuple, list, set, dict)) -> Iterable:
     return [obj] if not isinstance(obj, allowed) else obj
-=======
-def always_iterable(obj: Any) -> Iterable:
-    return [obj] if not isinstance(obj, (tuple, list, set, dict)) else obj
 
 
 def parse_cf_standard_name_table(source=None):
@@ -101,5 +97,4 @@
     try:
         return get_distribution("cf_xarray").version
     except DistributionNotFound:
-        return "unknown"
->>>>>>> 2fa29391
+        return "unknown"