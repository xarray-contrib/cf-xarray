--- conflicted
+++ resolved
@@ -13,11 +13,8 @@
   - pandas
   - pint
   - pooch
-<<<<<<< HEAD
+  - regex
   - rich
-=======
-  - regex
->>>>>>> 368181c1
   - scipy
   - shapely
   - xarray
