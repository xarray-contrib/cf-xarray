--- conflicted
+++ resolved
@@ -14,13 +14,8 @@
    "execution_count": null,
    "metadata": {
     "ExecuteTime": {
-<<<<<<< HEAD
      "end_time": "2020-07-28T03:18:03.264499Z",
      "start_time": "2020-07-28T03:18:01.706628Z"
-=======
-     "end_time": "2020-07-27T23:20:40.515653Z",
-     "start_time": "2020-07-27T23:20:39.578412Z"
->>>>>>> be1f4a00
     }
    },
    "outputs": [],
@@ -42,13 +37,8 @@
    "execution_count": null,
    "metadata": {
     "ExecuteTime": {
-<<<<<<< HEAD
      "end_time": "2020-07-28T03:18:03.355688Z",
      "start_time": "2020-07-28T03:18:03.266006Z"
-=======
-     "end_time": "2020-07-27T23:20:41.803595Z",
-     "start_time": "2020-07-27T23:20:41.713269Z"
->>>>>>> be1f4a00
     }
    },
    "outputs": [],
@@ -807,13 +797,8 @@
    "execution_count": null,
    "metadata": {
     "ExecuteTime": {
-<<<<<<< HEAD
      "end_time": "2020-07-28T03:18:03.789223Z",
      "start_time": "2020-07-28T03:18:01.900Z"
-=======
-     "end_time": "2020-07-27T23:21:24.092199Z",
-     "start_time": "2020-07-27T23:21:24.025943Z"
->>>>>>> be1f4a00
     }
    },
    "outputs": [],
@@ -869,13 +854,8 @@
    "execution_count": null,
    "metadata": {
     "ExecuteTime": {
-<<<<<<< HEAD
      "end_time": "2020-07-28T03:18:03.790416Z",
      "start_time": "2020-07-28T03:18:01.900Z"
-=======
-     "end_time": "2020-07-27T23:20:59.326974Z",
-     "start_time": "2020-07-27T23:20:59.261728Z"
->>>>>>> be1f4a00
     }
    },
    "outputs": [],
